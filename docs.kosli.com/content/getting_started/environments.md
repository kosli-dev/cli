---
<<<<<<< HEAD
title: "Part 10: Environments"
bookCollapseSection: false
weight: 300
---
# Part 10: Environments
=======
title: "Part 4: Environments"
bookCollapseSection: false
weight: 240
---
# Part 4: Environments
>>>>>>> cf484455

Kosli environments allow you to record the artifacts running in your runtime environments and how they change. Every time an environment change (or a set of changes) is reported, Kosli creates a new environment snapshot containing the status of the environment at a given point in time.

## Create an environment

<<<<<<< HEAD
You can create Kosli environments in the app, via CLI or via the API. When you create an environment, you give it a name, a description and select its type. 

{{< hint warning >}}
Make sure that type of Kosli environment matches the type of the environment you'll be reporting from.
=======
A Kosli *environment* stores snapshots containing information about the software artifacts running in your runtime environments. 

Before you start reporting what's running in your environments you need to create an environment in Kosli and make sure it matches the type of the environment you'll be reporting, e.g. `docker` or `k8s`. You can see all the available environment types in the help text for the `--environment-type` flag in the [`kosli create environment`](/client_reference/kosli_create_environment/) command. 

{{< hint warning >}}
In all the commands below we skip required `--api-token` and `--org` flags - these can be easily configured via [config file](/getting_started/install/#assigning-flags-via-config-files) or [environment variables](/getting_started/install/#assigning-flags-via-environment-variables) so you don't have type them over and over again.
>>>>>>> cf484455
{{< /hint >}}

### Via CLI

To create an environment via CLI, you would run a command like this:

```shell {.command}
$ kosli create environment quickstart \
    --environment-type docker \
    --description "quickstart environment for tutorial"
```

See [kosli create environment](/client_reference/kosli_create_environment/) for CLI usage details and examples.

### Via UI

You can also create an environment directly from [app.kosli.com](https://app.kosli.com).

- Make sure you've selected the organization you want to use from the orgs dropdown in the top left corner.
- Click on `Environments` in the left navigation menu.
- Click the `Add new environment` button
- Fill in the environment name and description and select a type, then click `Save Environment`.


After the new environment is created you'll be redirected to its page - with "No events have been found for [...]" message. Once you start reporting your actual runtime environment to Kosli you'll see all the events (such as which artifacts started or stopped running) listed on that page.

<<<<<<< HEAD
## Snapshoting an environment
=======
## Report an environment

There is range of `kosli snapshot [...]` commands, allowing you to report a variety of environments. To record the current status of your environment you simply run one of them. You can do it manually but typically environment reports run automatically, e.g. via a cron job or scheduled CI job.

Whenever an environment report is received, if the received list of running artifacts is different to a previous report, a new snapshot is created. Snapshots are immutable and can't be tampered with.

After you started reporting, you can - at any point - check exactly what is running in your environment using the CLI command:

{{< tabs "get env" "col-no-wrap" >}}

{{< tab "v2" >}}
```shell {.command}
$ kosli get snapshot quickstart

COMMIT   ARTIFACT                                                                       FLOW  RUNNING_SINCE  REPLICAS
9f14efa  Name: nginx:1.21                                                               N/A   18 hours ago   1
         Fingerprint: 2bcabc23b45489fb0885d69a06ba1d648aeda973fae7bb981bafbb884165e514
```
{{< /tab >}}

{{< tab "v0.1.x" >}}
```shell {.command}
$ kosli environment get quickstart

COMMIT   ARTIFACT                                                                       FLOW  RUNNING_SINCE  REPLICAS
9f14efa  Name: nginx:1.21                                                               N/A   18 hours ago   1
         Fingerprint: 2bcabc23b45489fb0885d69a06ba1d648aeda973fae7bb981bafbb884165e514  
```
{{< /tab >}}

{{< /tabs >}}



Or in the UI, by clicking on the name of the environment (after selecting "Environments" in the left hand side menu):

{{<figure src="/images/env-snap-1.png" alt="Environment, Snapshot #1" width="900">}}


{{< tabs "env-reports" "col-no-wrap" >}}

{{< tab "docker" >}}
## Record docker environment

Run `kosli snapshot docker` to report running containers data from docker host to Kosli.  

**Where to run:** The command has to be run on the actual docker host, to be able to detect running containers.

### Example

```shell {.command}
$ kosli snapshot docker docs-demo-docker

[1] containers were reported to environment quickstart
```

More details in [kosli snapshot docker](/client_reference/kosli_snapshot_docker/) reference  
for v0.1.x: [kosli environment report docker](/legacy_ref/v0.1.41/kosli_environment_report_docker/) 
{{< /tab >}}

{{< tab "ecs" >}}
## Record ecs environment

Run `kosli snapshot ecs` to report images data from AWS ECS cluster to Kosli.  

**Were to run:**  The command can be run anywhere.  
To authenticate to AWS, you can either: 
1. provide the AWS static credentials via flags or by exporting the equivalent KOSLI env vars (e.g. KOSLI_AWS_KEY_ID)
2. export the AWS env vars (e.g. AWS_ACCESS_KEY_ID).
3. Use a shared config/credentials file under the $HOME/.aws  

Option 1 takes highest precedence, while option 3 is the lowest.


### Example

```shell {.command}
$ kosli snapshot ecs ecs-prod \
	--cluster prod-cluster
	--aws-key-id *** \
	--aws-secret-key *** \
	--aws-region eu-central-1 

[2] containers were reported to environment ecs-prod
```

More details in [kosli snapshot ecs](/client_reference/kosli_snapshot_ecs/) reference  
for v0.1.x: [kosli environment report ecs](/legacy_ref/v0.1.41/kosli_environment_report_ecs/) 
{{< /tab >}}

{{< tab "k8s" >}}
## Record k8s environment

Run `kosli snapshot k8s` to report images data from specific namespace(s) or entire cluster to Kosli. You can also select multiple namespaces to report from (using `--namespace` and comma separated list when running a command) or use `--exclude-namespace` to report from a whole cluster except the namespaces from the comma spearated list given to the flag

**Were to run:**  The command can be run anywhere and requires `kubeconfig` file to be able to connect to the cluster (you can skip providing the location of `kubeconfig` if it resides in default `$HOME/.kube/config` folder).

You can also choose to run it from within the cluster - use our [helm chart](/helm/) to install the reporter as a cron job. `kubeconfig` won't be need in that case.

### Example

```
# report what is running in an entire cluster using kubeconfig at $HOME/.kube/config:
kosli snapshot k8s yourEnvironmentName \
	--api-token yourAPIToken \
	--org yourOrgName

# report what is running in a given namespace using kubeconfig at a custom path:
kosli snapshot k8s yourEnvironmentName \
	--kubeconfig /path/to/kubeconfig \
	--namespace your-namespace \
	--api-token yourAPIToken \
	--org yourOrgName

```

More details in [kosli snapshot k8s](/client_reference/kosli_snapshot_k8s/) reference  
for v0.1.x: [kosli environment report k8s](/legacy_ref/v0.1.41/kosli_environment_report_k8s/) 
{{< /tab >}}

{{< tab "lambda" >}}
## Record lambda environment

Run `kosli snapshot lambda` to report artifact from AWS Lambda to Kosli.  

**Were to run:**  The command can be run anywhere.   
To authenticate to AWS, you can either: 
1. provide the AWS static credentials via flags or by exporting the equivalent KOSLI env vars (e.g. KOSLI_AWS_KEY_ID)
2. export the AWS env vars (e.g. AWS_ACCESS_KEY_ID).
3. Use a shared config/credentials file under the $HOME/.aws  

Option 1 takes highest precedence, while option 3 is the lowest.

### Example

```shell {.command}
$ kosli snapshot lambda lambda-prod \
	--function-name reporter-kosli-prod \
	--aws-key-id *** \
	--aws-secret-key *** \
	--aws-region eu-central-1 

reporter-app-prod lambda function was reported to environment lambda-prod
```

More details in [kosli snapshot lambda](/client_reference/kosli_snapshot_lambda/) reference   
for v0.1.x: [kosli environment report lambda](/legacy_ref/v0.1.41/kosli_environment_report_lambda/) 
{{< /tab >}}

{{< tab "s3" >}}
## Record s3 environment

Run `kosli snapshot s3` to report artifact from AWS S3 bucket to Kosli.  

**Were to run:**  The command can be run anywhere.   
To authenticate to AWS, you can either: 
1. provide the AWS static credentials via flags or by exporting the equivalent KOSLI env vars (e.g. KOSLI_AWS_KEY_ID)
2. export the AWS env vars (e.g. AWS_ACCESS_KEY_ID).
3. Use a shared config/credentials file under the $HOME/.aws  

Option 1 takes highest precedence, while option 3 is the lowest.

### Example

```shell {.command}
$ kosli snapshot s3 s3-prod \
 	--bucket app-public \
	--aws-key-id *** \
	--aws-secret-key *** \
	--aws-region eu-central-1 

bucket app-public was reported to environment s3-prod
```

More details in [kosli snapshot s3](/client_reference/kosli_snapshot_s3/) reference  
for v0.1.x: [kosli environment report s3](/legacy_ref/v0.1.41/kosli_environment_report_s3/) 
{{< /tab >}}

{{< tab "server" >}}
## Record server environment

Run `kosli snapshot server` to report directory or file artifacts from the given list of paths to Kosli.  

**Were to run:**  The command has to be run on the actual server (physical or vm), to be able to detect artifacts. 

Use `--paths` flag to provide a comma separated list of directories and files you want to be reported. Keep in mind that each directory will be treated as a single artifact and in order to make sure they are correctly identified in Kosli they should also be reported to Kosli flow as a single artifact.

For example, if you provide a following list: `--paths /home/server/web, /home/monitor.exe, /home/server/calculator` kosli will calculate fingerprints and report as running 3 artifacts to Kosli:
* directory `web`
* directory `calculator` 
* file `monitor.exe`

And it will try to find matching artifacts reported to any flow belonging to the same organization as the environment.

### Example 

```shell {.command}
$ kosli snapshot server docs-demo-server --paths build/index.html 

[1] artifacts were reported to environment docs-demo-server       
```

More details in [kosli snapshot server](/client_reference/kosli_snapshot_server/)reference  
for v0.1.x: [kosli environment report server](/legacy_ref/v0.1.41/kosli_environment_report_server/) 
{{< /tab >}}

{{< /tabs >}}



>>>>>>> cf484455

There is range of `kosli snapshot [...]` commands, allowing you to report a variety of environments. To record the current status of your environment you simply run one of them. While you can do it manually, typically you would run the commands automatically, e.g. via a cron job or scheduled CI job.

Whenever an environment report is received, if the received list of running artifacts is different than what is in the latest snapshot, a new snapshot is created. Snapshots are immutable and can't be tampered with.

Currently, the following environment types are supported:

- Kubernetes: see [kosli snapshot kubernetes](/client_reference/kosli_snapshot_k8s/) for usage details and examples.
- Docker: see [kosli snapshot docker](/client_reference/kosli_snapshot_docker/) for usage details and examples.
- Physical/Virtual Server: see [kosli snapshot server](/client_reference/kosli_snapshot_server/) for usage details and examples.
- AWS Simple Storage Service (S3): see [kosli snapshot s3](/client_reference/kosli_snapshot_s3/) for usage details and examples.
- AWS Lambda: see [kosli snapshot lambda](/client_reference/kosli_snapshot_lambda/) for usage details and examples.
- AWS Elastic Container Service (ECS): see [kosli snapshot ecs](/client_reference/kosli_snapshot_ecs/) for usage details and examples.<|MERGE_RESOLUTION|>--- conflicted
+++ resolved
@@ -1,35 +1,18 @@
 ---
-<<<<<<< HEAD
-title: "Part 10: Environments"
+title: "Part 9: Environments"
 bookCollapseSection: false
 weight: 300
 ---
-# Part 10: Environments
-=======
-title: "Part 4: Environments"
-bookCollapseSection: false
-weight: 240
----
-# Part 4: Environments
->>>>>>> cf484455
+# Part 9: Environments
 
 Kosli environments allow you to record the artifacts running in your runtime environments and how they change. Every time an environment change (or a set of changes) is reported, Kosli creates a new environment snapshot containing the status of the environment at a given point in time.
 
 ## Create an environment
 
-<<<<<<< HEAD
 You can create Kosli environments in the app, via CLI or via the API. When you create an environment, you give it a name, a description and select its type. 
 
 {{< hint warning >}}
 Make sure that type of Kosli environment matches the type of the environment you'll be reporting from.
-=======
-A Kosli *environment* stores snapshots containing information about the software artifacts running in your runtime environments. 
-
-Before you start reporting what's running in your environments you need to create an environment in Kosli and make sure it matches the type of the environment you'll be reporting, e.g. `docker` or `k8s`. You can see all the available environment types in the help text for the `--environment-type` flag in the [`kosli create environment`](/client_reference/kosli_create_environment/) command. 
-
-{{< hint warning >}}
-In all the commands below we skip required `--api-token` and `--org` flags - these can be easily configured via [config file](/getting_started/install/#assigning-flags-via-config-files) or [environment variables](/getting_started/install/#assigning-flags-via-environment-variables) so you don't have type them over and over again.
->>>>>>> cf484455
 {{< /hint >}}
 
 ### Via CLI
@@ -56,220 +39,7 @@
 
 After the new environment is created you'll be redirected to its page - with "No events have been found for [...]" message. Once you start reporting your actual runtime environment to Kosli you'll see all the events (such as which artifacts started or stopped running) listed on that page.
 
-<<<<<<< HEAD
 ## Snapshoting an environment
-=======
-## Report an environment
-
-There is range of `kosli snapshot [...]` commands, allowing you to report a variety of environments. To record the current status of your environment you simply run one of them. You can do it manually but typically environment reports run automatically, e.g. via a cron job or scheduled CI job.
-
-Whenever an environment report is received, if the received list of running artifacts is different to a previous report, a new snapshot is created. Snapshots are immutable and can't be tampered with.
-
-After you started reporting, you can - at any point - check exactly what is running in your environment using the CLI command:
-
-{{< tabs "get env" "col-no-wrap" >}}
-
-{{< tab "v2" >}}
-```shell {.command}
-$ kosli get snapshot quickstart
-
-COMMIT   ARTIFACT                                                                       FLOW  RUNNING_SINCE  REPLICAS
-9f14efa  Name: nginx:1.21                                                               N/A   18 hours ago   1
-         Fingerprint: 2bcabc23b45489fb0885d69a06ba1d648aeda973fae7bb981bafbb884165e514
-```
-{{< /tab >}}
-
-{{< tab "v0.1.x" >}}
-```shell {.command}
-$ kosli environment get quickstart
-
-COMMIT   ARTIFACT                                                                       FLOW  RUNNING_SINCE  REPLICAS
-9f14efa  Name: nginx:1.21                                                               N/A   18 hours ago   1
-         Fingerprint: 2bcabc23b45489fb0885d69a06ba1d648aeda973fae7bb981bafbb884165e514  
-```
-{{< /tab >}}
-
-{{< /tabs >}}
-
-
-
-Or in the UI, by clicking on the name of the environment (after selecting "Environments" in the left hand side menu):
-
-{{<figure src="/images/env-snap-1.png" alt="Environment, Snapshot #1" width="900">}}
-
-
-{{< tabs "env-reports" "col-no-wrap" >}}
-
-{{< tab "docker" >}}
-## Record docker environment
-
-Run `kosli snapshot docker` to report running containers data from docker host to Kosli.  
-
-**Where to run:** The command has to be run on the actual docker host, to be able to detect running containers.
-
-### Example
-
-```shell {.command}
-$ kosli snapshot docker docs-demo-docker
-
-[1] containers were reported to environment quickstart
-```
-
-More details in [kosli snapshot docker](/client_reference/kosli_snapshot_docker/) reference  
-for v0.1.x: [kosli environment report docker](/legacy_ref/v0.1.41/kosli_environment_report_docker/) 
-{{< /tab >}}
-
-{{< tab "ecs" >}}
-## Record ecs environment
-
-Run `kosli snapshot ecs` to report images data from AWS ECS cluster to Kosli.  
-
-**Were to run:**  The command can be run anywhere.  
-To authenticate to AWS, you can either: 
-1. provide the AWS static credentials via flags or by exporting the equivalent KOSLI env vars (e.g. KOSLI_AWS_KEY_ID)
-2. export the AWS env vars (e.g. AWS_ACCESS_KEY_ID).
-3. Use a shared config/credentials file under the $HOME/.aws  
-
-Option 1 takes highest precedence, while option 3 is the lowest.
-
-
-### Example
-
-```shell {.command}
-$ kosli snapshot ecs ecs-prod \
-	--cluster prod-cluster
-	--aws-key-id *** \
-	--aws-secret-key *** \
-	--aws-region eu-central-1 
-
-[2] containers were reported to environment ecs-prod
-```
-
-More details in [kosli snapshot ecs](/client_reference/kosli_snapshot_ecs/) reference  
-for v0.1.x: [kosli environment report ecs](/legacy_ref/v0.1.41/kosli_environment_report_ecs/) 
-{{< /tab >}}
-
-{{< tab "k8s" >}}
-## Record k8s environment
-
-Run `kosli snapshot k8s` to report images data from specific namespace(s) or entire cluster to Kosli. You can also select multiple namespaces to report from (using `--namespace` and comma separated list when running a command) or use `--exclude-namespace` to report from a whole cluster except the namespaces from the comma spearated list given to the flag
-
-**Were to run:**  The command can be run anywhere and requires `kubeconfig` file to be able to connect to the cluster (you can skip providing the location of `kubeconfig` if it resides in default `$HOME/.kube/config` folder).
-
-You can also choose to run it from within the cluster - use our [helm chart](/helm/) to install the reporter as a cron job. `kubeconfig` won't be need in that case.
-
-### Example
-
-```
-# report what is running in an entire cluster using kubeconfig at $HOME/.kube/config:
-kosli snapshot k8s yourEnvironmentName \
-	--api-token yourAPIToken \
-	--org yourOrgName
-
-# report what is running in a given namespace using kubeconfig at a custom path:
-kosli snapshot k8s yourEnvironmentName \
-	--kubeconfig /path/to/kubeconfig \
-	--namespace your-namespace \
-	--api-token yourAPIToken \
-	--org yourOrgName
-
-```
-
-More details in [kosli snapshot k8s](/client_reference/kosli_snapshot_k8s/) reference  
-for v0.1.x: [kosli environment report k8s](/legacy_ref/v0.1.41/kosli_environment_report_k8s/) 
-{{< /tab >}}
-
-{{< tab "lambda" >}}
-## Record lambda environment
-
-Run `kosli snapshot lambda` to report artifact from AWS Lambda to Kosli.  
-
-**Were to run:**  The command can be run anywhere.   
-To authenticate to AWS, you can either: 
-1. provide the AWS static credentials via flags or by exporting the equivalent KOSLI env vars (e.g. KOSLI_AWS_KEY_ID)
-2. export the AWS env vars (e.g. AWS_ACCESS_KEY_ID).
-3. Use a shared config/credentials file under the $HOME/.aws  
-
-Option 1 takes highest precedence, while option 3 is the lowest.
-
-### Example
-
-```shell {.command}
-$ kosli snapshot lambda lambda-prod \
-	--function-name reporter-kosli-prod \
-	--aws-key-id *** \
-	--aws-secret-key *** \
-	--aws-region eu-central-1 
-
-reporter-app-prod lambda function was reported to environment lambda-prod
-```
-
-More details in [kosli snapshot lambda](/client_reference/kosli_snapshot_lambda/) reference   
-for v0.1.x: [kosli environment report lambda](/legacy_ref/v0.1.41/kosli_environment_report_lambda/) 
-{{< /tab >}}
-
-{{< tab "s3" >}}
-## Record s3 environment
-
-Run `kosli snapshot s3` to report artifact from AWS S3 bucket to Kosli.  
-
-**Were to run:**  The command can be run anywhere.   
-To authenticate to AWS, you can either: 
-1. provide the AWS static credentials via flags or by exporting the equivalent KOSLI env vars (e.g. KOSLI_AWS_KEY_ID)
-2. export the AWS env vars (e.g. AWS_ACCESS_KEY_ID).
-3. Use a shared config/credentials file under the $HOME/.aws  
-
-Option 1 takes highest precedence, while option 3 is the lowest.
-
-### Example
-
-```shell {.command}
-$ kosli snapshot s3 s3-prod \
- 	--bucket app-public \
-	--aws-key-id *** \
-	--aws-secret-key *** \
-	--aws-region eu-central-1 
-
-bucket app-public was reported to environment s3-prod
-```
-
-More details in [kosli snapshot s3](/client_reference/kosli_snapshot_s3/) reference  
-for v0.1.x: [kosli environment report s3](/legacy_ref/v0.1.41/kosli_environment_report_s3/) 
-{{< /tab >}}
-
-{{< tab "server" >}}
-## Record server environment
-
-Run `kosli snapshot server` to report directory or file artifacts from the given list of paths to Kosli.  
-
-**Were to run:**  The command has to be run on the actual server (physical or vm), to be able to detect artifacts. 
-
-Use `--paths` flag to provide a comma separated list of directories and files you want to be reported. Keep in mind that each directory will be treated as a single artifact and in order to make sure they are correctly identified in Kosli they should also be reported to Kosli flow as a single artifact.
-
-For example, if you provide a following list: `--paths /home/server/web, /home/monitor.exe, /home/server/calculator` kosli will calculate fingerprints and report as running 3 artifacts to Kosli:
-* directory `web`
-* directory `calculator` 
-* file `monitor.exe`
-
-And it will try to find matching artifacts reported to any flow belonging to the same organization as the environment.
-
-### Example 
-
-```shell {.command}
-$ kosli snapshot server docs-demo-server --paths build/index.html 
-
-[1] artifacts were reported to environment docs-demo-server       
-```
-
-More details in [kosli snapshot server](/client_reference/kosli_snapshot_server/)reference  
-for v0.1.x: [kosli environment report server](/legacy_ref/v0.1.41/kosli_environment_report_server/) 
-{{< /tab >}}
-
-{{< /tabs >}}
-
-
-
->>>>>>> cf484455
 
 There is range of `kosli snapshot [...]` commands, allowing you to report a variety of environments. To record the current status of your environment you simply run one of them. While you can do it manually, typically you would run the commands automatically, e.g. via a cron job or scheduled CI job.
 
