---
title: Sonar
bookCollapseSection: false
weight: 340
---
# Record Sonar scan results in Kosli

The results of SonarCloud and SonarQube scans can be tracked in [Kosli trails](/getting_started/trails/). <br>
This integration involves setting up a Sonar webhook in Kosli and a corresponding webhook in SonarCloud or SonarQube. When you run a scan of your SonarCloud/SonarQube project, the webhook is triggered and the results of the scan are sent to Kosli.<br>
Some parameters must be passed to the Sonar scanner when it is run (e.g. the name of the Flow corresponding to the project, and the name of the trail the results should be attested to); these are sent with the scan results, and allow Kosli to determine the compliance status of the results and attest them to the correct trail/artifact.

## Setting up in Kosli

To set up the integration, navigate to the Sonar integration page for your org in the [Kosli app](https://app.kosli.com/).

After switching on the integration, you will be provided with a webhook and a secret.

## Setting up Sonar Webhooks

You're now just a few steps away from connecting SonarCloud/SonarQube to Kosli.

Both SonarCloud and SonarQube provide two types of webhooks: global (which are triggered when any project in your organization is scanned) and project-specific (which are triggered by a scan for that project only). Kosli supports both types of webhooks.

In [SonarCloud](https://sonarcloud.io/) or [SonarQube](https://sonarqube.org):

### To create a global webhook:

- In SonarCloud: Go to your Organization, then Administration > Webhooks
- In SonarQube: Go to Administration > Configuration > Webhooks
- Create a new Webhook
- Add the Kosli webhook URL and secret provided
- Click Create

![SonarCloud Global Webhook page](/images/sonarcloud_integration_global.png)
![SonarQube Global Webhook page](/images/sonarqube_integration_global.png)

### To create a project-specific webhook:

- Go to the project you want to create a webhook for
- Click on Administration (SonarCloud) or Project Settings (SonarQube) and go to Webhooks in the dropdown menu
- Create a new Webhook
- Add the Kosli webhook URL and secret provided
- Click Create

![SonarCloud Project Webhook page](/images/sonarcloud_integration_project.png)
![SonarQube Project Webhook page](/images/sonarqube_integration_project.png)

## Setting up the SonarScanner

In order for Kosli to know where the scan results should be attested, certain parameters can be passed to the SonarScanner. Note that parameters cannot be passed with SonarCloud's Automatic Analysis - in this case, Kosli determines the relevant Flow and Trail as described below.

These parameters can be passed to the scanner in three ways:
- As part of the sonar-project.properties file used in CI analysis
- As arguments to the scanner in your CI pipeline's YML file
```shell
    - name: SonarCloud Scan
        uses: sonarsource/sonarcloud-github-action@master
        with:
          args: >
            -Dsonar.analysis.kosli_flow=<YourFlowName>
            -Dsonar.analysis.kosli_trail=<YourTrailName>
```
- As arguments to the CLI scanner
```shell
$ sonar scanner \
  -Dsonar.analysis.kosli_flow=<YourFlowName> \
  -Dsonar.analysis.kosli_trail=<YourTrailName> 
```


<<<<<<< HEAD
### Scanner parameters:
=======
### Possible scanner parameters:
>>>>>>> a43fc6f3
- `sonar.analysis.kosli_flow=<YourFlowName>`
    - The name of the Flow relevant to your project. If a Flow does not already exist with the given name, it is created. If no Flow name is provided, the project key of your project in SonarCloud/SonarQube is used as the name (with any invalid symbols replaced by '-').
- `sonar.analysis.kosli_trail=<YourTrailName>`
    - The name of the Trail to attest the scan results. If a Trail does not already exist with the given name it is created. If no Trail name is provided, the revision ID of the Sonar project (typically defaulted to the Git SHA) is used as the name.
- `sonar.analysis.kosli_attestation=<YourAttestationName>`
    - The name you want to give to the attestation. If not provided, a default name "sonar" is used.
- `sonar.analysis.kosli_artifact_fingerprint=<YourArtifactFingerprint>`
    - The fingerprint of the artifact you want the attestation to be attached to. Requires that the artifact has already been reported to Kosli.
- `sonar.analysis.kosli_flow_description=<DescriptionOfYourKosliFlow>`
    - The description for the Kosli Flow being created by this webhook. This will not be used if attesting to an already-existing Flow (i.e. will not change any existing descriptions).
- `sonar.analysis.kosli_trail_description=<DescriptionOfYourKosliTrail>`
    - The description for the Kosli Trail being created by this webhook. This will not be used if attesting to an already-existing Trail (i.e. will not change any existing descriptions).

## Testing the integration

To test the webhook once configured, simply scan a project in SonarCloud or SonarQube. If successful, the results of the scan will be attested to the relevant Flow and Trail (and artifact, if applicable) as a sonar attestation. <br>
If the webhook fails, check that you have passed the parameters to the scanner correctly, and that the trail name, attestation name and artifact fingerprint are valid.

<<<<<<< HEAD
## Live Example in CI system
View an example of a sonar attestation via webhook in Github.

In [this YAML file](https://app.kosli.com/api/v2/livedocs/cyber-dojo/yaml?ci=github&command=-Dsonar.analysis.kosli_flow), which created [this Kosli event](https://app.kosli.com/api/v2/livedocs/cyber-dojo/event?ci=github&command=-Dsonar.analysis.kosli_flow). 

=======
>>>>>>> a43fc6f3
## Alternatives:
If you'd rather not use webhooks, or they don't quite fit your use-case, we also have a [CLI command](/client_reference/kosli_attest_sonar/) for attesting Sonar scan results to Kosli.<|MERGE_RESOLUTION|>--- conflicted
+++ resolved
@@ -68,11 +68,7 @@
 ```
 
 
-<<<<<<< HEAD
 ### Scanner parameters:
-=======
-### Possible scanner parameters:
->>>>>>> a43fc6f3
 - `sonar.analysis.kosli_flow=<YourFlowName>`
     - The name of the Flow relevant to your project. If a Flow does not already exist with the given name, it is created. If no Flow name is provided, the project key of your project in SonarCloud/SonarQube is used as the name (with any invalid symbols replaced by '-').
 - `sonar.analysis.kosli_trail=<YourTrailName>`
@@ -91,13 +87,11 @@
 To test the webhook once configured, simply scan a project in SonarCloud or SonarQube. If successful, the results of the scan will be attested to the relevant Flow and Trail (and artifact, if applicable) as a sonar attestation. <br>
 If the webhook fails, check that you have passed the parameters to the scanner correctly, and that the trail name, attestation name and artifact fingerprint are valid.
 
-<<<<<<< HEAD
 ## Live Example in CI system
 View an example of a sonar attestation via webhook in Github.
 
 In [this YAML file](https://app.kosli.com/api/v2/livedocs/cyber-dojo/yaml?ci=github&command=-Dsonar.analysis.kosli_flow), which created [this Kosli event](https://app.kosli.com/api/v2/livedocs/cyber-dojo/event?ci=github&command=-Dsonar.analysis.kosli_flow). 
 
-=======
->>>>>>> a43fc6f3
+
 ## Alternatives:
 If you'd rather not use webhooks, or they don't quite fit your use-case, we also have a [CLI command](/client_reference/kosli_attest_sonar/) for attesting Sonar scan results to Kosli.