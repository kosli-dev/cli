package gitview

import (
	"fmt"
	"os"
	"path/filepath"
	"testing"

	"github.com/go-git/go-billy/v5/osfs"
	git "github.com/go-git/go-git/v5"
	"github.com/go-git/go-git/v5/plumbing/cache"
	"github.com/go-git/go-git/v5/storage/filesystem"
	"github.com/kosli-dev/cli/internal/logger"
	"github.com/kosli-dev/cli/internal/testHelpers"
	"github.com/stretchr/testify/require"
	"github.com/stretchr/testify/suite"
)

type GitViewTestSuite struct {
	suite.Suite
	tmpDir string
	logger *logger.Logger
}

func (suite *GitViewTestSuite) SetupSuite() {
	suite.logger = logger.NewStandardLogger()
}

func (suite *GitViewTestSuite) SetupTest() {
	var err error
	suite.tmpDir, err = os.MkdirTemp("", "testRepoDir")
	require.NoError(suite.Suite.T(), err, "error creating a temporary test directory")
}

// clean up tmpDir after each test
func (suite *GitViewTestSuite) AfterTest() {
	err := os.RemoveAll(suite.tmpDir)
	require.NoErrorf(suite.Suite.T(), err, "error cleaning up the temporary test directory %s", suite.tmpDir)
}

func (suite *GitViewTestSuite) TestNewGitView() {
	dirPath := filepath.Join(suite.tmpDir, "repoName")
	_, worktree, err := initializeRepoAndCommit(dirPath, 1)
	require.NoError(suite.Suite.T(), err)

	gv, err := New(worktree.Filesystem.Root())
	require.NoError(suite.Suite.T(), err)
	require.NotNil(suite.Suite.T(), gv)
	require.Equal(suite.Suite.T(), worktree.Filesystem.Root(), gv.repositoryRoot)

	_, err = New(filepath.Join(suite.tmpDir, "non-existing"))
	require.Error(suite.Suite.T(), err)
}

func (suite *GitViewTestSuite) TestCommitsBetween() {
	for i, t := range []struct {
		name                    string
		newestCommit            string
		oldestCommit            string
		commitsNumber           int
		expectedNumberOfCommits int
		expectError             bool
	}{
		{
			name:                    "can list commits when the repo has only one commit and newest == oldest",
			commitsNumber:           1,
			newestCommit:            "HEAD",
			oldestCommit:            "HEAD",
			expectedNumberOfCommits: 1,
		},
		{
			name:                    "can list commits when the repo has 3 commits and newest == oldest",
			commitsNumber:           3,
			newestCommit:            "HEAD",
			oldestCommit:            "HEAD",
			expectedNumberOfCommits: 1,
		},
		{
			name:                    "can list commits when the repo has 3 commits and newest != oldest",
			commitsNumber:           3,
			newestCommit:            "HEAD",
			oldestCommit:            "HEAD~2",
			expectedNumberOfCommits: 2,
		},
		{
			name:                    "can list commits when the repo has 4 commits and newest != oldest",
			commitsNumber:           4,
			newestCommit:            "HEAD",
			oldestCommit:            "HEAD~1",
			expectedNumberOfCommits: 1,
		},
		{
			name:          "fails when oldest commit cannot be resolved",
			commitsNumber: 1,
			newestCommit:  "HEAD",
			oldestCommit:  "HEAD~2",
			expectError:   true,
		},
		{
			name:          "fails when newest commit cannot be resolved",
			commitsNumber: 1,
			newestCommit:  "HEAD~2",
			oldestCommit:  "HEAD",
			expectError:   true,
		},
	} {
		suite.Suite.Run(t.name, func() {
			repoName := fmt.Sprintf("test-%d", i)
			dirPath := filepath.Join(suite.tmpDir, repoName)
			_, worktree, err := initializeRepoAndCommit(dirPath, t.commitsNumber)
			require.NoErrorf(suite.Suite.T(), err, "error creating test repository %s", repoName)
			// suite.Suite.T().Logf("repo dir is: %s", worktree.Filesystem.Root())

			gv, err := New(worktree.Filesystem.Root())
			require.NoError(suite.Suite.T(), err)
			commits, err := gv.CommitsBetween(t.oldestCommit, t.newestCommit, suite.logger)
			if t.expectError {
				require.Error(suite.Suite.T(), err)
			} else {
				require.Len(suite.Suite.T(), commits, t.expectedNumberOfCommits)
			}
		})
	}
}

func (suite *GitViewTestSuite) TestChangeLog() {
	for i, t := range []struct {
		name                    string
		currentCommit           string
		previousCommit          string
		commitsNumber           int
		expectedNumberOfCommits int
		expectError             bool
	}{
		{
			name:                    "can get changelog when the repo has only one commit and current == previous",
			commitsNumber:           1,
			currentCommit:           "HEAD",
			previousCommit:          "HEAD",
			expectedNumberOfCommits: 1,
		},
		{
			name:                    "can get changelog when the repo has 3 commits and current == previous",
			commitsNumber:           3,
			currentCommit:           "HEAD",
			previousCommit:          "HEAD",
			expectedNumberOfCommits: 1,
		},
		{
			name:                    "can get changelog when the repo has 3 commits and current != previous",
			commitsNumber:           3,
			currentCommit:           "HEAD",
			previousCommit:          "HEAD~2",
			expectedNumberOfCommits: 2,
		},
		{
			name:                    "can get changelog when the repo has 4 commits and current != previous",
			commitsNumber:           4,
			currentCommit:           "HEAD",
			previousCommit:          "HEAD~1",
			expectedNumberOfCommits: 1,
		},
		{
			name:                    "when previous commit cannot be resolved, the current commit alone is returned",
			commitsNumber:           1,
			currentCommit:           "HEAD",
			previousCommit:          "HEAD~2",
			expectedNumberOfCommits: 1,
		},
		{
			name:           "fails when current commit cannot be resolved",
			commitsNumber:  1,
			currentCommit:  "HEAD~2",
			previousCommit: "HEAD",
			expectError:    true,
		},
		{
			name:                    "can get changelog when previous commit is not supplied",
			commitsNumber:           2,
			currentCommit:           "HEAD",
			expectedNumberOfCommits: 1,
		},
	} {
		suite.Suite.Run(t.name, func() {
			repoName := fmt.Sprintf("test-%d", i)
			dirPath := filepath.Join(suite.tmpDir, repoName)
			_, worktree, err := initializeRepoAndCommit(dirPath, t.commitsNumber)
			require.NoErrorf(suite.Suite.T(), err, "error creating test repository %s", repoName)
			// suite.Suite.T().Logf("repo dir is: %s", worktree.Filesystem.Root())

			gv, err := New(worktree.Filesystem.Root())
			require.NoError(suite.Suite.T(), err)
			commitsInfo, err := gv.ChangeLog(t.currentCommit, t.previousCommit, suite.logger)
			if t.expectError {
				require.Error(suite.Suite.T(), err)
			} else {
				require.Len(suite.Suite.T(), commitsInfo, t.expectedNumberOfCommits)
			}
		})
	}
}

func (suite *GitViewTestSuite) TestRepoURL() {
	dirPath := filepath.Join(suite.tmpDir, "repoName")
	_, worktree, err := initializeRepoAndCommit(dirPath, 1)
	require.NoError(suite.Suite.T(), err)

	gv, err := New(worktree.Filesystem.Root())
	require.NoError(suite.Suite.T(), err)
	// the created repo does not have origin remote yet
	_, err = gv.RepoURL()
	require.Error(suite.Suite.T(), err)
	expectedError := fmt.Sprintf("remote('origin') is not found in git repository: %s", gv.repositoryRoot)
	require.Equal(suite.Suite.T(), expectedError, err.Error())
}

func (suite *GitViewTestSuite) TestExtractRepoURLFromRemote() {
	for _, t := range []struct {
		name      string
		remoteURL string
		want      string
	}{
		{
			name:      "SSH remote",
			remoteURL: "git@github.com:kosli-dev/cli.git",
			want:      "https://github.com/kosli-dev/cli",
		},
		{
			name:      "HTTP remote",
			remoteURL: "https://github.com/kosli-dev/cli.git",
			want:      "https://github.com/kosli-dev/cli",
		},
		{
			name:      "HTTP remote with username and password",
			remoteURL: "https://kosli:xxx@github.com/kosli-dev/cli.git",
			want:      "https://github.com/kosli-dev/cli",
		},
	} {
		suite.Suite.Run(t.name, func() {
			actual, _ := ExtractRepoURLFromRemote(t.remoteURL)
			require.Equal(suite.Suite.T(), t.want, actual)
		})
	}
}

func (suite *GitViewTestSuite) TestRemoveUsernamePasswordFromURL() {
	for _, t := range []struct {
		name      string
		inputURL  string
		want      string
		wantError bool
	}{
		{
			name:     "url with username",
			inputURL: "https://kosli@dev.azure.com/kosli/kosli-azure/_git/cli",
			want:     "https://dev.azure.com/kosli/kosli-azure/_git/cli",
		},
		{
			name:     "url with username and password",
			inputURL: "https://kosli:xxxx@dev.azure.com/kosli/kosli-azure/_git/cli",
			want:     "https://dev.azure.com/kosli/kosli-azure/_git/cli",
		},
		{
			name:     "clean url",
			inputURL: "https://dev.azure.com/kosli/kosli-azure/_git/cli",
			want:     "https://dev.azure.com/kosli/kosli-azure/_git/cli",
		},
		{
			name:      "invalid url returns error",
			inputURL:  "://not.a url@",
			wantError: true,
		},
	} {
		suite.Suite.Run(t.name, func() {
			actual, err := removeUsernamePasswordFromURL(t.inputURL)
			require.Equal(suite.Suite.T(), t.wantError, err != nil)
			require.Equal(suite.Suite.T(), t.want, actual)
		})
	}
}

func (suite *GitViewTestSuite) TestGetCommitURL() {
	for _, t := range []struct {
		name       string
		repoURL    string
		commitHash string
		want       string
	}{
		{
			name:       "github",
			repoURL:    "https://github.com/kosli-dev/cli",
			commitHash: "089615f84caedd6280689da694e71052cbdfb84d",
			want:       "https://github.com/kosli-dev/cli/commit/089615f84caedd6280689da694e71052cbdfb84d",
		},
		{
			name:       "gitlab",
			repoURL:    "https://gitlab.com/kosli/merkely-gitlab-demo",
			commitHash: "089615f84caedd6280689da694e71052cbdfb84d",
			want:       "https://gitlab.com/kosli/merkely-gitlab-demo/-/commit/089615f84caedd6280689da694e71052cbdfb84d",
		},
		{
			name:       "bitbucket",
			repoURL:    "https://bitbucket.org/kosli-dev/cli-test",
			commitHash: "089615f84caedd6280689da694e71052cbdfb84d",
			want:       "https://bitbucket.org/kosli-dev/cli-test/commits/089615f84caedd6280689da694e71052cbdfb84d",
		},
		{
			name:       "azure",
			repoURL:    "https://dev.azure.com/kosli/kosli-azure/_git/cli",
			commitHash: "089615f84caedd6280689da694e71052cbdfb84d",
			want:       "https://dev.azure.com/kosli/kosli-azure/_git/cli/commit/089615f84caedd6280689da694e71052cbdfb84d",
		},
		{
			name:       "github enterprise",
			repoURL:    "https://custom-domain-name.com/kosli-dev/cli",
			commitHash: "089615f84caedd6280689da694e71052cbdfb84d",
			want:       "https://custom-domain-name.com/kosli-dev/cli/commit/089615f84caedd6280689da694e71052cbdfb84d",
		},
	} {
		suite.Suite.Run(t.name, func() {
			actual := getCommitURL(t.repoURL, t.commitHash)
			require.Equal(suite.Suite.T(), t.want, actual)
		})
	}
}

func (suite *GitViewTestSuite) TestGetCommitInfoFromCommitSHA() {
	dirPath := filepath.Join(suite.tmpDir, "repoName")
	_, worktree, err := initializeRepoAndCommit(dirPath, 1)
	require.NoError(suite.Suite.T(), err)

	gv, err := New(worktree.Filesystem.Root())
	require.NoError(suite.Suite.T(), err)

	_, err = gv.GetCommitInfoFromCommitSHA("58a9461c5a42d83bd5731485a72ddae542ac99d8", true, []string{})
	require.Error(suite.Suite.T(), err)
	expected := "failed to resolve git reference 58a9461c5a42d83bd5731485a72ddae542ac99d8: reference not found"
	require.Equal(suite.Suite.T(), expected, err.Error())

	_, err = gv.GetCommitInfoFromCommitSHA("HEAD~2", true, []string{})
	require.Error(suite.Suite.T(), err)
	expected = "failed to resolve git reference HEAD~2: EOF"
	require.Equal(suite.Suite.T(), expected, err.Error())

	commitInfo, err := gv.GetCommitInfoFromCommitSHA("HEAD", false, []string{})
	require.NoError(suite.Suite.T(), err)
	require.Equal(suite.Suite.T(), "Added file 1", commitInfo.Message)
	require.Equal(suite.Suite.T(), "master", commitInfo.Branch)
	require.Empty(suite.Suite.T(), commitInfo.Parents)
	require.Empty(suite.Suite.T(), commitInfo.URL)

	commitInfo, err = gv.GetCommitInfoFromCommitSHA("HEAD", false, []string{"author", "message", "branch"})
	require.NoError(suite.Suite.T(), err)
	require.Equal(suite.Suite.T(), redactedCommitInfoValue, commitInfo.Author)
	require.Equal(suite.Suite.T(), redactedCommitInfoValue, commitInfo.Message)
	require.Equal(suite.Suite.T(), redactedCommitInfoValue, commitInfo.Branch)
}

func (suite *GitViewTestSuite) TestMatchPatternInCommitMessageORBranchName() {
	_, workTree, fs, err := testHelpers.InitializeGitRepo(suite.tmpDir)
	require.NoError(suite.Suite.T(), err)

	for _, t := range []struct {
		name              string
		pattern           string
		commitMessage     string
		secondarySource   string
		ignoreBranchMatch bool
		wantError         bool
		want              []string
		commitSha         string
		branchName        string
	}{
		{
			name:          "One Jira reference found",
			pattern:       "[A-Z][A-Z0-9]{1,9}-[0-9]+",
			commitMessage: "EX-1 test commit",
			want:          []string{"EX-1"},
			wantError:     false,
		},
		{
			name:          "Two Jira references found",
			pattern:       "[A-Z][A-Z0-9]{1,9}-[0-9]+",
			commitMessage: "EX-1 ABC-22 test commit",
			want:          []string{"EX-1", "ABC-22"},
			wantError:     false,
		},
		{
			name:          "No Jira references found",
			pattern:       "[A-Z][A-Z0-9]{1,9}-[0-9]+",
			commitMessage: "test commit",
			want:          []string{},
			wantError:     false,
		},
		{
			name:          "Jira references found in branch name",
			pattern:       "[A-Z][A-Z0-9]{1,9}-[0-9]+",
			commitMessage: "some test commit",
			branchName:    "EX-5-cool-branch",
			want:          []string{"EX-5"},
			wantError:     false,
		},
		{
			name:              "Jira references found in branch name but ignoreBranchMatch set",
			pattern:           "[A-Z][A-Z0-9]{1,9}-[0-9]+",
			commitMessage:     "some test commit",
			branchName:        "EX-6-cool-branch",
			ignoreBranchMatch: true,
			want:              []string{},
			wantError:         false,
		},
		{
			name:            "Jira references found in secondary source",
			pattern:         "[A-Z][A-Z0-9]{1,9}-[0-9]+",
			commitMessage:   "some test commit",
			secondarySource: "EX-1-test-commit",
			want:            []string{"EX-1"},
			wantError:       false,
		},
		{
			name:            "Jira references found in commit and secondary source",
			pattern:         "[A-Z][A-Z0-9]{1,9}-[0-9]+",
			commitMessage:   "EX-1 some test commit",
			secondarySource: "EX-2-test-commit",
			want:            []string{"EX-1", "EX-2"},
			wantError:       false,
		},
		{
			name:          "Jira references found in commit and branch name",
			pattern:       "[A-Z][A-Z0-9]{1,9}-[0-9]+",
			commitMessage: "EX-1 some test commit",
			branchName:    "EX-2-test-commit",
			want:          []string{"EX-1", "EX-2"},
			wantError:     false,
		},
		{
			name:          "Same Jira references found in commit and branch name is not duplicated",
			pattern:       "[A-Z][A-Z0-9]{1,9}-[0-9]+",
			commitMessage: "DUP-1 some test commit",
			branchName:    "DUP-1-test-commit",
			want:          []string{"DUP-1"},
			wantError:     false,
		},
		{
			name:            "Jira references found in commit, branch name and secondary source",
			pattern:         "[A-Z][A-Z0-9]{1,9}-[0-9]+",
			commitMessage:   "ALL-1 some test commit",
			branchName:      "ALL-2-test-commit",
			secondarySource: "ALL-3-some-things",
			want:            []string{"ALL-1", "ALL-2", "ALL-3"},
			wantError:       false,
		},
		{
			name:          "No Jira references found, despite something that looks similar to Jira reference",
			pattern:       "[A-Z][A-Z0-9]{1,9}-[0-9]+",
			commitMessage: "Ea-1 test commit",
			want:          []string{},
			wantError:     false,
		},
		{
			name:      "Commit not found, expect an error",
			pattern:   "[A-Z][A-Z0-9]{1,9}-[0-9]+",
			commitSha: "3b7420d0392114794591aaefcd84d7b100b8d095",
			wantError: true,
		},
		{
			name:          "GitHub reference found",
			pattern:       "#[0-9]+",
			commitMessage: "#324 test commit",
			want:          []string{"#324"},
			wantError:     false,
		},
	} {
		suite.Suite.Run(t.name, func() {

			if t.commitSha == "" {
				t.commitSha, err = testHelpers.CommitToRepo(workTree, fs, t.commitMessage)
				require.NoError(suite.Suite.T(), err)
			}

			if t.branchName != "" {
				err := testHelpers.CheckoutNewBranch(workTree, t.branchName)
				require.NoError(suite.Suite.T(), err)
				defer testHelpers.CheckoutMaster(workTree, suite.Suite.T())
			}

			gitView, err := New(suite.tmpDir)
			require.NoError(suite.Suite.T(), err)

<<<<<<< HEAD
			actual, _, err := gitView.MatchPatternInCommitMessageORBranchName(t.pattern, t.commitSha, t.secondarySource, t.ignoreBranchMatch)
			require.True(suite.T(), (err != nil) == t.wantError)
			require.ElementsMatch(suite.T(), t.want, actual)
=======
			actual, _, err := gitView.MatchPatternInCommitMessageORBranchName(t.pattern, t.commitSha, t.secondarySource)
			require.True(suite.Suite.T(), (err != nil) == t.wantError)
			require.ElementsMatch(suite.Suite.T(), t.want, actual)
>>>>>>> ab1da358

		})
	}
}

func (suite *GitViewTestSuite) TestResolveRevision() {
	_, workTree, fs, err := testHelpers.InitializeGitRepo(suite.tmpDir)
	require.NoError(suite.Suite.T(), err)

	FirstCommitSha, err := testHelpers.CommitToRepo(workTree, fs, "Test commit message 1")
	require.NoError(suite.Suite.T(), err)

	SecondCommitSha, err := testHelpers.CommitToRepo(workTree, fs, "Test commit message 2")
	require.NoError(suite.Suite.T(), err)

	ThirdCommitSha, err := testHelpers.CommitToRepo(workTree, fs, "Test commit message 3")
	require.NoError(suite.Suite.T(), err)

	for _, t := range []struct {
		name           string
		commitSHAOrRef string
		wantError      bool
		want           string
	}{
		{
			name:           "HEAD reference resolved",
			commitSHAOrRef: "HEAD",
			want:           ThirdCommitSha,
			wantError:      false,
		},
		{
			name:           "~1 reference resolved",
			commitSHAOrRef: "HEAD~1",
			want:           SecondCommitSha,
			wantError:      false,
		},
		{
			name:           "^^ reference resolved",
			commitSHAOrRef: "HEAD^^",
			want:           FirstCommitSha,
			wantError:      false,
		},
		{
			name:           "Short sha reference resolved",
			commitSHAOrRef: ThirdCommitSha[0:7],
			want:           ThirdCommitSha,
			wantError:      false,
		},
		{
			name:           "Fail if sha not found",
			commitSHAOrRef: "123456",
			wantError:      true,
		},
	} {
		suite.Suite.Run(t.name, func() {

			gitView, err := New(suite.tmpDir)
			require.NoError(suite.Suite.T(), err)

			actual, err := gitView.ResolveRevision(t.commitSHAOrRef)
			require.True(suite.Suite.T(), (err != nil) == t.wantError)
			require.Equal(suite.Suite.T(), t.want, actual)

		})
	}
}

func initializeRepoAndCommit(repoPath string, commitsNumber int) (*git.Repository, *git.Worktree, error) {
	// the repo worktree filesystem. It has to be osfs so that we can give it a path
	fs := osfs.New(repoPath)
	// the filesystem for git database
	storerFS := osfs.New(filepath.Join(repoPath, ".git"))
	storer := filesystem.NewStorage(storerFS, cache.NewObjectLRUDefault())
	// initialize the git repo at the filesystem "fs" and using "storer" as the git database
	repo, err := git.Init(storer, fs)
	if err != nil {
		return repo, nil, err
	}

	w, err := repo.Worktree()
	if err != nil {
		return repo, nil, err
	}

	for i := 1; i <= commitsNumber; i++ {
		filePath := fmt.Sprintf("file-%d.txt", i)
		newFile, err := fs.Create(filePath)
		if err != nil {
			return repo, w, err
		}
		_, err = newFile.Write([]byte("this is a dummy line"))
		if err != nil {
			return repo, w, err
		}
		err = newFile.Close()
		if err != nil {
			return repo, w, err
		}
		_, err = w.Add(filePath)
		if err != nil {
			return repo, w, err
		}
		_, err = w.Commit(fmt.Sprintf("Added file %d", i), &git.CommitOptions{})
		if err != nil {
			return repo, w, err
		}
	}

	return repo, w, nil
}

func TestGitViewTestSuite(t *testing.T) {
	suite.Run(t, new(GitViewTestSuite))
}<|MERGE_RESOLUTION|>--- conflicted
+++ resolved
@@ -487,15 +487,9 @@
 			gitView, err := New(suite.tmpDir)
 			require.NoError(suite.Suite.T(), err)
 
-<<<<<<< HEAD
 			actual, _, err := gitView.MatchPatternInCommitMessageORBranchName(t.pattern, t.commitSha, t.secondarySource, t.ignoreBranchMatch)
-			require.True(suite.T(), (err != nil) == t.wantError)
-			require.ElementsMatch(suite.T(), t.want, actual)
-=======
-			actual, _, err := gitView.MatchPatternInCommitMessageORBranchName(t.pattern, t.commitSha, t.secondarySource)
 			require.True(suite.Suite.T(), (err != nil) == t.wantError)
 			require.ElementsMatch(suite.Suite.T(), t.want, actual)
->>>>>>> ab1da358
 
 		})
 	}
