--- conflicted
+++ resolved
@@ -15,17 +15,6 @@
     runs-on: ubuntu-20.04
     steps:
       - uses: actions/checkout@v3
-<<<<<<< HEAD
-      
-      - uses: actions/setup-go@v3
-        with:
-          go-version: '1.19.5'
-         
-      - name: Generate docs
-        run: |
-          make docs
-=======
->>>>>>> 4e2174c8
 
       # Deploy to local repo
       - name: Deploy
@@ -35,16 +24,6 @@
           BRANCH: docs-main
           FOLDER: docs.kosli.com
           TARGET_DIR: docs.kosli.com
-<<<<<<< HEAD
-          # below line should be uncommented on main branch so the client reference is not replaced when
-          # only static content changes
-          # together with ´make docs´ disabled
-          # 
-          # and when build runs on release the ´make docs´ should be enabled AND below line commented 
-          #CLEAR_GLOBS_FILE: ".clear-files"
-          GITHUB_TOKEN: ${{ secrets.GITHUB_TOKEN }}
-=======
           CLEAR_GLOBS_FILE: ".clear-files"
           GITHUB_TOKEN: ${{ secrets.GITHUB_TOKEN }}
-          MESSAGE: "From: {msg}"
->>>>>>> 4e2174c8
+          MESSAGE: "From: {msg}"