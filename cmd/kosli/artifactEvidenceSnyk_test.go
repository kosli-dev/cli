--- conflicted
+++ resolved
@@ -22,29 +22,16 @@
 func (suite *ArtifactEvidenceSnykCommandTestSuite) SetupTest() {
 	suite.artifactFingerprint = "7509e5bda0c762d2bac7f90d758b5b2263fa01ccbc542ab5e3df163be08e6ca9"
 	suite.pipelineName = "snyk-test"
-<<<<<<< HEAD
-	tests := []cmdTestCase{
-		{
-			name: "create a pipeline",
-			cmd:  "pipeline declare --pipeline " + suite.pipelineName + " --description \"my snyk pipeline\" " + suite.defaultKosliArguments,
-		},
-		{
-			name: "create an artifact",
-			cmd: `report artifact FooBar_1 --git-commit HEAD --fingerprint ` + suite.artifactFingerprint + `
-			          --flow ` + suite.pipelineName + ` --build-url www.yr.no --commit-url www.nrk.no --repo-root ../..` + suite.defaultKosliArguments,
-		},
-=======
 
 	global = &GlobalOpts{
 		ApiToken: "eyJ0eXAiOiJKV1QiLCJhbGciOiJIUzI1NiJ9.eyJpZCI6ImNkNzg4OTg5In0.e8i_lA_QrEhFncb05Xw6E_tkCHU9QfcY4OLTVUCHffY",
 		Owner:    "docs-cmd-test-user",
 		Host:     "http://localhost:8001",
->>>>>>> 735a4bf5
 	}
 	suite.defaultKosliArguments = fmt.Sprintf(" --host %s --owner %s --api-token %s", global.Host, global.Owner, global.ApiToken)
 	kosliClient = requests.NewKosliClient(1, false, log.NewStandardLogger())
 
-	CreatePipeline(suite.pipelineName, suite.T())
+	CreateFlow(suite.pipelineName, suite.T())
 	CreateArtifact(suite.pipelineName, suite.artifactFingerprint, "FooBar_1", suite.T())
 }
 
