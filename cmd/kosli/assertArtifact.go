package main

import (
	"encoding/json"
	"fmt"
	"io"
	"net/http"
	"os"

	"github.com/kosli-dev/cli/internal/requests"
	"github.com/spf13/cobra"
)

const assertArtifactShortDesc = `Assert the compliance status of an artifact in Kosli. `

const assertArtifactLongDesc = assertArtifactShortDesc + `Exits with non-zero code if the artifact has a non-compliant status.`

const assertArtifactExample = `
# fail if an artifact has a non-compliant status (using the artifact fingerprint)
kosli assert artifact \
	--sha256 184c799cd551dd1d8d5c5f9a5d593b2e931f5e36122ee5c793c1d08a19839cc0 \
	--pipeline yourPipelineName \
	--api-token yourAPIToken \
	--owner yourOrgName 

# fail if an artifact has a non-compliant status (using the artifact name and type)
kosli assert artifact library/nginx:1.21 \
	--artifact-type docker \
	--pipeline yourPipelineName \
	--api-token yourAPIToken \
	--owner yourOrgName 
`

type assertArtifactOptions struct {
	fingerprintOptions *fingerprintOptions
	sha256             string // This is calculated or provided by the user
	pipelineName       string
}

func newAssertArtifactCmd(out io.Writer) *cobra.Command {
	o := &assertArtifactOptions{}
	o.fingerprintOptions = new(fingerprintOptions)
	cmd := &cobra.Command{
<<<<<<< HEAD
		Use:     "artifact [ARTIFACT-NAME-OR-PATH]",
		Short:   assertArtifactShortDesc,
		Long:    assertArtifactLongDesc,
		Example: assertArtifactExample,
=======
		Use:   "artifact ARTIFACT-NAME-OR-PATH",
		Short: assertArtifactDesc,
		Long:  assertArtifactDesc,
>>>>>>> 124c0317
		PreRunE: func(cmd *cobra.Command, args []string) error {
			err := RequireGlobalFlags(global, []string{"Owner", "ApiToken"})
			if err != nil {
				return ErrorBeforePrintingUsage(cmd, err.Error())
			}

			err = ValidateArtifactArg(args, o.fingerprintOptions.artifactType, o.sha256, false)
			if err != nil {
				return ErrorBeforePrintingUsage(cmd, err.Error())
			}
			return ValidateRegistryFlags(cmd, o.fingerprintOptions)
		},
		RunE: func(cmd *cobra.Command, args []string) error {
			return o.run(out, args)
		},
	}

	cmd.Flags().StringVarP(&o.sha256, "sha256", "s", "", sha256Flag)
	cmd.Flags().StringVarP(&o.pipelineName, "pipeline", "p", "", pipelineNameFlag)
	addFingerprintFlags(cmd, o.fingerprintOptions)
	addDryRunFlag(cmd)

	err := RequireFlags(cmd, []string{"pipeline"})
	if err != nil {
		logger.Error("failed to configure required flags: %v", err)
	}

	return cmd
}

func (o *assertArtifactOptions) run(out io.Writer, args []string) error {
	var err error
	if o.sha256 == "" {
		o.sha256, err = GetSha256Digest(args[0], o.fingerprintOptions, logger)
		if err != nil {
			return err
		}
	}

<<<<<<< HEAD
	url := fmt.Sprintf("%s/api/v1/projects/%s/%s/artifacts/%s", global.Host, global.Owner, o.pipelineName, o.sha256)

	reqParams := &requests.RequestParams{
		Method:   http.MethodGet,
		URL:      url,
		Password: global.ApiToken,
	}
	response, err := kosliClient.Do(reqParams)
=======
	kurl := fmt.Sprintf("%s/api/v1/projects/%s/artifact/?snappish=%s@%s", global.Host, global.Owner, o.pipelineName, o.sha256)
	response, err := requests.DoBasicAuthRequest([]byte{}, kurl, "", global.ApiToken, global.MaxAPIRetries, http.MethodGet, map[string]string{}, logrus.New())
>>>>>>> 124c0317
	if err != nil {
		return err
	}

	var artifactData map[string]interface{}
	err = json.Unmarshal([]byte(response.Body), &artifactData)
	if err != nil {
		return err
	}

	if artifactData["state"].(string) == "COMPLIANT" {
		logger.Info("COMPLIANT")
	} else {
		fmt.Fprintln(out, artifactData["state"].(string))
		os.Exit(1)
	}

	return nil
}<|MERGE_RESOLUTION|>--- conflicted
+++ resolved
@@ -11,9 +11,10 @@
 	"github.com/spf13/cobra"
 )
 
-const assertArtifactShortDesc = `Assert the compliance status of an artifact in Kosli. `
+const assertArtifactShortDesc = `Assert the compliance status of an artifact in Kosli.`
 
-const assertArtifactLongDesc = assertArtifactShortDesc + `Exits with non-zero code if the artifact has a non-compliant status.`
+const assertArtifactLongDesc = assertArtifactShortDesc + `
+Exits with non-zero code if the artifact has a non-compliant status.`
 
 const assertArtifactExample = `
 # fail if an artifact has a non-compliant status (using the artifact fingerprint)
@@ -41,16 +42,10 @@
 	o := &assertArtifactOptions{}
 	o.fingerprintOptions = new(fingerprintOptions)
 	cmd := &cobra.Command{
-<<<<<<< HEAD
 		Use:     "artifact [ARTIFACT-NAME-OR-PATH]",
 		Short:   assertArtifactShortDesc,
 		Long:    assertArtifactLongDesc,
 		Example: assertArtifactExample,
-=======
-		Use:   "artifact ARTIFACT-NAME-OR-PATH",
-		Short: assertArtifactDesc,
-		Long:  assertArtifactDesc,
->>>>>>> 124c0317
 		PreRunE: func(cmd *cobra.Command, args []string) error {
 			err := RequireGlobalFlags(global, []string{"Owner", "ApiToken"})
 			if err != nil {
@@ -90,8 +85,7 @@
 		}
 	}
 
-<<<<<<< HEAD
-	url := fmt.Sprintf("%s/api/v1/projects/%s/%s/artifacts/%s", global.Host, global.Owner, o.pipelineName, o.sha256)
+	url := fmt.Sprintf("%s/api/v1/projects/%s/artifact/?snappish=%s@%s", global.Host, global.Owner, o.pipelineName, o.sha256)
 
 	reqParams := &requests.RequestParams{
 		Method:   http.MethodGet,
@@ -99,10 +93,6 @@
 		Password: global.ApiToken,
 	}
 	response, err := kosliClient.Do(reqParams)
-=======
-	kurl := fmt.Sprintf("%s/api/v1/projects/%s/artifact/?snappish=%s@%s", global.Host, global.Owner, o.pipelineName, o.sha256)
-	response, err := requests.DoBasicAuthRequest([]byte{}, kurl, "", global.ApiToken, global.MaxAPIRetries, http.MethodGet, map[string]string{}, logrus.New())
->>>>>>> 124c0317
 	if err != nil {
 		return err
 	}
