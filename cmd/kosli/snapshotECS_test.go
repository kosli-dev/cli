package main

import (
	"fmt"
	"testing"

	"github.com/kosli-dev/cli/internal/testHelpers"
	"github.com/stretchr/testify/suite"
)

// Define the suite, and absorb the built-in basic suite
// functionality from testify - including a T() method which
// returns the current testing context
type SnapshotECSTestSuite struct {
	suite.Suite
	defaultKosliArguments string
	envName               string
}

type snapshotECSTestConfig struct {
	requireAuthToBeSet bool
}

func (suite *SnapshotECSTestSuite) SetupTest() {
	suite.envName = "snapshot-ecs-env"
	global = &GlobalOpts{
		ApiToken: "eyJ0eXAiOiJKV1QiLCJhbGciOiJIUzI1NiJ9.eyJpZCI6ImNkNzg4OTg5In0.e8i_lA_QrEhFncb05Xw6E_tkCHU9QfcY4OLTVUCHffY",
		Org:      "docs-cmd-test-user",
		Host:     "http://localhost:8001",
	}
	suite.defaultKosliArguments = fmt.Sprintf(" --host %s --org %s --api-token %s", global.Host, global.Org, global.ApiToken)

	CreateEnv(global.Org, suite.envName, "ECS", suite.T())
}

func (suite *SnapshotECSTestSuite) TestSnapshotECSCmd() {
	tests := []cmdTestCase{
		{
			wantError: true,
			name:      "snapshot ECS fails if --cluster is missing",
			cmd:       fmt.Sprintf(`snapshot ecs %s %s`, suite.envName, suite.defaultKosliArguments),
			golden:    "Error: required flag(s) \"cluster\" not set\n",
		},
		{
			wantError: true,
			name:      "snapshot ECS fails if 2 args are provided",
			cmd:       fmt.Sprintf(`snapshot ecs %s xxx --cluster sss --service-name sss %s`, suite.envName, suite.defaultKosliArguments),
			golden:    "Error: accepts 1 arg(s), received 2\n",
		},
		{
			wantError: true,
			name:      "snapshot ECS fails if no args are set",
			cmd:       fmt.Sprintf(`snapshot ecs %s`, suite.defaultKosliArguments),
			golden:    "Error: accepts 1 arg(s), received 0\n",
		},
		{
			name: "snapshot ECS works with --cluster",
			cmd:  fmt.Sprintf(`snapshot ecs %s %s --cluster merkely`, suite.envName, suite.defaultKosliArguments),
			additionalConfig: snapshotECSTestConfig{
				requireAuthToBeSet: true,
			},
<<<<<<< HEAD
			golden: "[2] containers were reported to environment snapshot-ecs-env\n",
=======
			goldenRegex: "\\[\\d+\\] containers were reported to environment snapshot-ecs-env\n",
>>>>>>> 189f4032
		},
		{
			name: "snapshot ECS works with --service-name",
			cmd:  fmt.Sprintf(`snapshot ecs %s %s --cluster merkely --service-name merkely`, suite.envName, suite.defaultKosliArguments),
			additionalConfig: snapshotECSTestConfig{
				requireAuthToBeSet: true,
			},
			goldenRegex: "\\[\\d+\\] containers were reported to environment snapshot-ecs-env\n",
		},
	}

	for _, t := range tests {
		if t.additionalConfig != nil && t.additionalConfig.(snapshotECSTestConfig).requireAuthToBeSet {
			testHelpers.SkipIfEnvVarUnset(suite.T(), []string{"AWS_ACCESS_KEY_ID", "AWS_SECRET_ACCESS_KEY"})
		}
		runTestCmd(suite.T(), []cmdTestCase{t})
	}
}

// In order for 'go test' to run this suite, we need to create
// a normal test function and pass our suite to suite.Run
func TestSnapshotECSTestSuite(t *testing.T) {
	suite.Run(t, new(SnapshotECSTestSuite))
}<|MERGE_RESOLUTION|>--- conflicted
+++ resolved
@@ -59,11 +59,7 @@
 			additionalConfig: snapshotECSTestConfig{
 				requireAuthToBeSet: true,
 			},
-<<<<<<< HEAD
-			golden: "[2] containers were reported to environment snapshot-ecs-env\n",
-=======
 			goldenRegex: "\\[\\d+\\] containers were reported to environment snapshot-ecs-env\n",
->>>>>>> 189f4032
 		},
 		{
 			name: "snapshot ECS works with --service-name",
