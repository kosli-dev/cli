--- conflicted
+++ resolved
@@ -35,17 +35,10 @@
 		srcRepoRoot: "../..",
 		flowName:    flowName,
 		payload: ArtifactPayload{
-<<<<<<< HEAD
 			Fingerprint: artifactFingerprint,
-			GitCommit:   "HEAD",
+			GitCommit:   "6ef6fc37c373922eecd4e823cf2633326790cfe8",
 			BuildUrl:    "www.yr.no",
 			CommitUrl:   " www.nrk.no",
-=======
-			Sha256:    artifactFingerprint,
-			GitCommit: "6ef6fc37c373922eecd4e823cf2633326790cfe8",
-			BuildUrl:  "www.yr.no",
-			CommitUrl: " www.nrk.no",
->>>>>>> 735a4bf5
 		},
 	}
 
