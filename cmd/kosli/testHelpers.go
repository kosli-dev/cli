--- conflicted
+++ resolved
@@ -30,11 +30,7 @@
 	golden           string
 	goldenFile       string
 	goldenRegex      string
-<<<<<<< HEAD
-	goldenJSON       []jsonCheck // Use like this for array {"[0].compliant", false}
-=======
 	goldenJson       []jsonCheck // Use like this for array {"[0].compliant", false}
->>>>>>> 7730624b
 	wantError        bool
 	additionalConfig interface{}
 }
@@ -94,15 +90,9 @@
 				}
 			} else if tt.goldenRegex != "" {
 				require.Regexp(t, tt.goldenRegex, out)
-<<<<<<< HEAD
-			} else if len(tt.goldenJSON) > 0 {
-				for _, check := range tt.goldenJSON {
-					GoldenJSONContains(t, out, check.Path, check.Want)
-=======
 			} else if len(tt.goldenJson) > 0 {
 				for _, check := range tt.goldenJson {
 					goldenJsonContains(t, out, check.Path, check.Want)
->>>>>>> 7730624b
 				}
 			}
 		})
@@ -116,17 +106,11 @@
 	return filepath.Join("testdata", filename)
 }
 
-<<<<<<< HEAD
-func GoldenJSONContains(t *testing.T, output string, path string, want interface{}) {
-=======
 func goldenJsonContains(t *testing.T, output string, path string, want interface{}) {
->>>>>>> 7730624b
 	var data interface{}
 	err := json.Unmarshal([]byte(output), &data)
 	require.NoError(t, err, "invalid JSON in command output")
 
-<<<<<<< HEAD
-=======
 	// Handle empty path - check root value directly
 	if path == "" {
 		// Special case: check for empty array
@@ -154,7 +138,6 @@
 		return
 	}
 
->>>>>>> 7730624b
 	current := data
 	segments := strings.Split(path, ".")
 	for _, seg := range segments {
@@ -181,10 +164,7 @@
 
 	require.Equal(t, want, current, "unexpected value at path %s", path)
 }
-<<<<<<< HEAD
-
-=======
->>>>>>> 7730624b
+
 func compareTwoFiles(actualFilename, expectedFilename string) error {
 	actual, err := os.ReadFile(actualFilename)
 	if err != nil {
