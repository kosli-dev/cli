--- conflicted
+++ resolved
@@ -498,6 +498,14 @@
 	}
 }
 
+// extractRepoName returns repository name from 'owner/repository_name' string
+func extractRepoName(fullRepositoryName string) string {
+	repoNameParts := strings.Split(fullRepositoryName, "/")
+	repository := repoNameParts[len(repoNameParts)-1]
+	return repository
+
+}
+
 // getPathOfEvidenceFileToUpload returns the path of an evidence file to upload based
 // on the provided evidencePaths.
 // - if one path is provided and it is a file, that path is returned as it
@@ -554,16 +562,6 @@
 	if err != nil {
 		return "", cleanupNeeded, err
 	}
-<<<<<<< HEAD
-}
-
-// extractRepoName returns repository name from 'owner/repository_name' string
-func extractRepoName(fullRepositoryName string) string {
-	repoNameParts := strings.Split(fullRepositoryName, "/")
-	repository := repoNameParts[len(repoNameParts)-1]
-	return repository
-=======
 	cleanupNeeded = true
 	return tarFilePath, cleanupNeeded, nil
->>>>>>> 0cd78ad8
 }