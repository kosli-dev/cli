package main

import (
	"fmt"
	"testing"

	"github.com/stretchr/testify/suite"
)

// Define the suite, and absorb the built-in basic suite
// functionality from testify - including a T() method which
// returns the current testing context
type AttestSnykCommandTestSuite struct {
	flowName            string
	trailName           string
	artifactFingerprint string
	suite.Suite
	defaultKosliArguments string
}

func (suite *AttestSnykCommandTestSuite) SetupTest() {
	suite.flowName = "attest-snyk"
	suite.trailName = "test-123"
	suite.artifactFingerprint = "7509e5bda0c762d2bac7f90d758b5b2263fa01ccbc542ab5e3df163be08e6ca9"
	global = &GlobalOpts{
		ApiToken: "eyJ0eXAiOiJKV1QiLCJhbGciOiJIUzI1NiJ9.eyJpZCI6ImNkNzg4OTg5In0.e8i_lA_QrEhFncb05Xw6E_tkCHU9QfcY4OLTVUCHffY",
		Org:      "docs-cmd-test-user",
		Host:     "http://localhost:8001",
	}
	suite.defaultKosliArguments = fmt.Sprintf(" --flow %s --trail %s --repo-root ../.. --host %s --org %s --api-token %s", suite.flowName, suite.trailName, global.Host, global.Org, global.ApiToken)
	CreateFlowWithTemplate(suite.flowName, "testdata/valid_template.yml", suite.T())
	BeginTrail(suite.trailName, suite.flowName, "", suite.T())
	CreateArtifactOnTrail(suite.flowName, suite.trailName, "cli", suite.artifactFingerprint, "file1", suite.T())
}

func (suite *AttestSnykCommandTestSuite) TestAttestSnykCmd() {
	tests := []cmdTestCase{
		{
			wantError: true,
			name:      "fails when more arguments are provided",
			cmd:       fmt.Sprintf("attest snyk foo bar %s", suite.defaultKosliArguments),
			golden:    "Error: accepts at most 1 arg(s), received 2 [foo bar]\n",
		},
		{
			wantError: true,
			name:      "fails when missing a required flags",
			cmd:       fmt.Sprintf("attest snyk foo -t file %s", suite.defaultKosliArguments),
			golden:    "Error: required flag(s) \"name\", \"scan-results\" not set\n",
		},
		{
			wantError: true,
			name:      "fails when both --fingerprint and --artifact-type",
<<<<<<< HEAD
			cmd:       fmt.Sprintf("attest snyk testdata/file1 --fingerprint xxxx --artifact-type file --name bar --commit HEAD --origin-url http://www.example.com  %s", suite.defaultKosliArguments),
=======
			cmd:       fmt.Sprintf("attest snyk testdata/file1 --fingerprint xxxx --artifact-type file --name bar --commit HEAD --origin-url https://example.com  %s", suite.defaultKosliArguments),
>>>>>>> ce60b6f9
			golden:    "Error: only one of --fingerprint, --artifact-type is allowed\n",
		},
		{
			wantError: true,
			name:      "fails when --fingerprint is not valid",
<<<<<<< HEAD
			cmd:       fmt.Sprintf("attest snyk --name foo --fingerprint xxxx --commit HEAD --origin-url http://www.example.com %s", suite.defaultKosliArguments),
=======
			cmd:       fmt.Sprintf("attest snyk --name foo --fingerprint xxxx --commit HEAD --origin-url https://example.com %s", suite.defaultKosliArguments),
>>>>>>> ce60b6f9
			golden:    "Error: xxxx is not a valid SHA256 fingerprint. It should match the pattern ^([a-f0-9]{64})$\nUsage: kosli attest snyk [IMAGE-NAME | FILE-PATH | DIR-PATH] [flags]\n",
		},
		{
			wantError: true,
			name:      "attesting against an artifact that does not exist fails",
<<<<<<< HEAD
			cmd:       fmt.Sprintf("attest snyk --fingerprint 1234e5bda0c762d2bac7f90d758b5b2263fa01ccbc542ab5e3df163be08e6ca9 --name foo --commit HEAD --origin-url http://www.example.com --scan-results testdata/snyk_sarif.json %s", suite.defaultKosliArguments),
=======
			cmd:       fmt.Sprintf("attest snyk --fingerprint 1234e5bda0c762d2bac7f90d758b5b2263fa01ccbc542ab5e3df163be08e6ca9 --name foo --commit HEAD --origin-url https://example.com --scan-results testdata/snyk_sarif.json %s", suite.defaultKosliArguments),
>>>>>>> ce60b6f9
			golden:    "Error: Artifact with fingerprint 1234e5bda0c762d2bac7f90d758b5b2263fa01ccbc542ab5e3df163be08e6ca9 does not exist in trail \"test-123\" of flow \"attest-snyk\" belonging to organization \"docs-cmd-test-user\"\n",
		},
		{
			wantError: true,
			name:      "fails when --snyk-results is missing",
<<<<<<< HEAD
			cmd:       fmt.Sprintf("attest snyk testdata/file1 --artifact-type file --name foo --commit HEAD --origin-url http://www.example.com %s", suite.defaultKosliArguments),
=======
			cmd:       fmt.Sprintf("attest snyk testdata/file1 --artifact-type file --name foo --commit HEAD --origin-url https://example.com %s", suite.defaultKosliArguments),
>>>>>>> ce60b6f9
			golden:    "Error: required flag(s) \"scan-results\" not set\n",
		},
		{
			name:   "can attest snyk against an artifact using artifact name and --artifact-type",
<<<<<<< HEAD
			cmd:    fmt.Sprintf("attest snyk testdata/file1 --artifact-type file --name foo --commit HEAD --origin-url http://www.example.com --scan-results testdata/snyk_sarif.json  %s", suite.defaultKosliArguments),
=======
			cmd:    fmt.Sprintf("attest snyk testdata/file1 --artifact-type file --name foo --commit HEAD --origin-url https://example.com --scan-results testdata/snyk_sarif.json  %s", suite.defaultKosliArguments),
>>>>>>> ce60b6f9
			golden: "snyk attestation 'foo' is reported to trail: test-123\n",
		},
		{
			name:   "can attest snyk against an artifact using artifact name and --artifact-type when --name does not exist in the trail template",
<<<<<<< HEAD
			cmd:    fmt.Sprintf("attest snyk testdata/file1 --artifact-type file --name bar --commit HEAD --origin-url http://www.example.com --scan-results testdata/snyk_sarif.json  %s", suite.defaultKosliArguments),
=======
			cmd:    fmt.Sprintf("attest snyk testdata/file1 --artifact-type file --name bar --commit HEAD --origin-url https://example.com --scan-results testdata/snyk_sarif.json  %s", suite.defaultKosliArguments),
>>>>>>> ce60b6f9
			golden: "snyk attestation 'bar' is reported to trail: test-123\n",
		},
		{
			name:   "can attest snyk against an artifact using --fingerprint",
<<<<<<< HEAD
			cmd:    fmt.Sprintf("attest snyk --fingerprint 7509e5bda0c762d2bac7f90d758b5b2263fa01ccbc542ab5e3df163be08e6ca9 --name foo --commit HEAD --origin-url http://www.example.com --scan-results testdata/snyk_sarif.json %s", suite.defaultKosliArguments),
=======
			cmd:    fmt.Sprintf("attest snyk --fingerprint 7509e5bda0c762d2bac7f90d758b5b2263fa01ccbc542ab5e3df163be08e6ca9 --name foo --commit HEAD --origin-url https://example.com --scan-results testdata/snyk_sarif.json %s", suite.defaultKosliArguments),
>>>>>>> ce60b6f9
			golden: "snyk attestation 'foo' is reported to trail: test-123\n",
		},
		{
			name:   "can attest snyk against a trail",
<<<<<<< HEAD
			cmd:    fmt.Sprintf("attest snyk --name bar --commit HEAD --origin-url http://www.example.com --scan-results testdata/snyk_sarif.json %s", suite.defaultKosliArguments),
=======
			cmd:    fmt.Sprintf("attest snyk --name bar --commit HEAD --origin-url https://example.com --scan-results testdata/snyk_sarif.json %s", suite.defaultKosliArguments),
>>>>>>> ce60b6f9
			golden: "snyk attestation 'bar' is reported to trail: test-123\n",
		},
		{
			name:   "can attest snyk against a trail when name is not found in the trail template",
<<<<<<< HEAD
			cmd:    fmt.Sprintf("attest snyk --name additional --commit HEAD --origin-url http://www.example.com --scan-results testdata/snyk_sarif.json %s", suite.defaultKosliArguments),
=======
			cmd:    fmt.Sprintf("attest snyk --name additional --commit HEAD --origin-url https://example.com --scan-results testdata/snyk_sarif.json %s", suite.defaultKosliArguments),
>>>>>>> ce60b6f9
			golden: "snyk attestation 'additional' is reported to trail: test-123\n",
		},
		{
			name:   "can attest snyk against an artifact it is created using dot syntax in --name",
<<<<<<< HEAD
			cmd:    fmt.Sprintf("attest snyk --name cli.foo --commit HEAD --origin-url http://www.example.com --scan-results testdata/snyk_sarif.json %s", suite.defaultKosliArguments),
=======
			cmd:    fmt.Sprintf("attest snyk --name cli.foo --commit HEAD --origin-url https://example.com --scan-results testdata/snyk_sarif.json %s", suite.defaultKosliArguments),
>>>>>>> ce60b6f9
			golden: "snyk attestation 'foo' is reported to trail: test-123\n",
		},
		{
			name: "can attest snyk against with external-url and external-fingerprint a trail",
<<<<<<< HEAD
			cmd: fmt.Sprintf(`attest snyk --name bar --commit HEAD --origin-url http://www.example.com
				--external-url file=https://http://www.example.com/file  --external-url other=https://other.com
=======
			cmd: fmt.Sprintf(`attest snyk --name bar --commit HEAD --origin-url https://example.com
				--external-url file=https://example.com/file  --external-url other=https://other.com
>>>>>>> ce60b6f9
				--external-fingerprint file=7509e5bda0c762d2bac7f90d758b5b2263fa01ccbc542ab5e3df163be08e6ca9 
				--scan-results testdata/snyk_sarif.json %s`, suite.defaultKosliArguments),
			golden: "snyk attestation 'bar' is reported to trail: test-123\n",
		},
		{
			name: "can attest with annotations against a trail",
<<<<<<< HEAD
			cmd: fmt.Sprintf(`attest snyk --name bar --commit HEAD --origin-url http://www.example.com
=======
			cmd: fmt.Sprintf(`attest snyk --name bar --commit HEAD --origin-url https://example.com
>>>>>>> ce60b6f9
				--annotate foo=bar --annotate baz=qux
				--scan-results testdata/snyk_sarif.json %s`, suite.defaultKosliArguments),
			golden: "snyk attestation 'bar' is reported to trail: test-123\n",
		},
		{
			wantError: true,
			name:      "fails when annotation is not valid",
<<<<<<< HEAD
			cmd: fmt.Sprintf(`attest snyk --name bar --commit HEAD --origin-url http://www.example.com
=======
			cmd: fmt.Sprintf(`attest snyk --name bar --commit HEAD --origin-url https://example.com
>>>>>>> ce60b6f9
				--annotate foo.baz=bar
				--scan-results testdata/snyk_sarif.json %s`, suite.defaultKosliArguments),
			golden: "Error: --annotate flag should be in the format key=value. Invalid key: 'foo.baz'. Key can only contain [A-Za-z0-9_].\n",
		},
	}

	runTestCmd(suite.T(), tests)
}

// In order for 'go test' to run this suite, we need to create
// a normal test function and pass our suite to suite.Run
func TestAttestSnykCommandTestSuite(t *testing.T) {
	suite.Run(t, new(AttestSnykCommandTestSuite))
}<|MERGE_RESOLUTION|>--- conflicted
+++ resolved
@@ -50,117 +50,68 @@
 		{
 			wantError: true,
 			name:      "fails when both --fingerprint and --artifact-type",
-<<<<<<< HEAD
-			cmd:       fmt.Sprintf("attest snyk testdata/file1 --fingerprint xxxx --artifact-type file --name bar --commit HEAD --origin-url http://www.example.com  %s", suite.defaultKosliArguments),
-=======
 			cmd:       fmt.Sprintf("attest snyk testdata/file1 --fingerprint xxxx --artifact-type file --name bar --commit HEAD --origin-url https://example.com  %s", suite.defaultKosliArguments),
->>>>>>> ce60b6f9
 			golden:    "Error: only one of --fingerprint, --artifact-type is allowed\n",
 		},
 		{
 			wantError: true,
 			name:      "fails when --fingerprint is not valid",
-<<<<<<< HEAD
-			cmd:       fmt.Sprintf("attest snyk --name foo --fingerprint xxxx --commit HEAD --origin-url http://www.example.com %s", suite.defaultKosliArguments),
-=======
 			cmd:       fmt.Sprintf("attest snyk --name foo --fingerprint xxxx --commit HEAD --origin-url https://example.com %s", suite.defaultKosliArguments),
->>>>>>> ce60b6f9
 			golden:    "Error: xxxx is not a valid SHA256 fingerprint. It should match the pattern ^([a-f0-9]{64})$\nUsage: kosli attest snyk [IMAGE-NAME | FILE-PATH | DIR-PATH] [flags]\n",
 		},
 		{
 			wantError: true,
 			name:      "attesting against an artifact that does not exist fails",
-<<<<<<< HEAD
-			cmd:       fmt.Sprintf("attest snyk --fingerprint 1234e5bda0c762d2bac7f90d758b5b2263fa01ccbc542ab5e3df163be08e6ca9 --name foo --commit HEAD --origin-url http://www.example.com --scan-results testdata/snyk_sarif.json %s", suite.defaultKosliArguments),
-=======
 			cmd:       fmt.Sprintf("attest snyk --fingerprint 1234e5bda0c762d2bac7f90d758b5b2263fa01ccbc542ab5e3df163be08e6ca9 --name foo --commit HEAD --origin-url https://example.com --scan-results testdata/snyk_sarif.json %s", suite.defaultKosliArguments),
->>>>>>> ce60b6f9
 			golden:    "Error: Artifact with fingerprint 1234e5bda0c762d2bac7f90d758b5b2263fa01ccbc542ab5e3df163be08e6ca9 does not exist in trail \"test-123\" of flow \"attest-snyk\" belonging to organization \"docs-cmd-test-user\"\n",
 		},
 		{
 			wantError: true,
 			name:      "fails when --snyk-results is missing",
-<<<<<<< HEAD
-			cmd:       fmt.Sprintf("attest snyk testdata/file1 --artifact-type file --name foo --commit HEAD --origin-url http://www.example.com %s", suite.defaultKosliArguments),
-=======
 			cmd:       fmt.Sprintf("attest snyk testdata/file1 --artifact-type file --name foo --commit HEAD --origin-url https://example.com %s", suite.defaultKosliArguments),
->>>>>>> ce60b6f9
 			golden:    "Error: required flag(s) \"scan-results\" not set\n",
 		},
 		{
 			name:   "can attest snyk against an artifact using artifact name and --artifact-type",
-<<<<<<< HEAD
-			cmd:    fmt.Sprintf("attest snyk testdata/file1 --artifact-type file --name foo --commit HEAD --origin-url http://www.example.com --scan-results testdata/snyk_sarif.json  %s", suite.defaultKosliArguments),
-=======
 			cmd:    fmt.Sprintf("attest snyk testdata/file1 --artifact-type file --name foo --commit HEAD --origin-url https://example.com --scan-results testdata/snyk_sarif.json  %s", suite.defaultKosliArguments),
->>>>>>> ce60b6f9
 			golden: "snyk attestation 'foo' is reported to trail: test-123\n",
 		},
 		{
 			name:   "can attest snyk against an artifact using artifact name and --artifact-type when --name does not exist in the trail template",
-<<<<<<< HEAD
-			cmd:    fmt.Sprintf("attest snyk testdata/file1 --artifact-type file --name bar --commit HEAD --origin-url http://www.example.com --scan-results testdata/snyk_sarif.json  %s", suite.defaultKosliArguments),
-=======
 			cmd:    fmt.Sprintf("attest snyk testdata/file1 --artifact-type file --name bar --commit HEAD --origin-url https://example.com --scan-results testdata/snyk_sarif.json  %s", suite.defaultKosliArguments),
->>>>>>> ce60b6f9
 			golden: "snyk attestation 'bar' is reported to trail: test-123\n",
 		},
 		{
 			name:   "can attest snyk against an artifact using --fingerprint",
-<<<<<<< HEAD
-			cmd:    fmt.Sprintf("attest snyk --fingerprint 7509e5bda0c762d2bac7f90d758b5b2263fa01ccbc542ab5e3df163be08e6ca9 --name foo --commit HEAD --origin-url http://www.example.com --scan-results testdata/snyk_sarif.json %s", suite.defaultKosliArguments),
-=======
 			cmd:    fmt.Sprintf("attest snyk --fingerprint 7509e5bda0c762d2bac7f90d758b5b2263fa01ccbc542ab5e3df163be08e6ca9 --name foo --commit HEAD --origin-url https://example.com --scan-results testdata/snyk_sarif.json %s", suite.defaultKosliArguments),
->>>>>>> ce60b6f9
 			golden: "snyk attestation 'foo' is reported to trail: test-123\n",
 		},
 		{
 			name:   "can attest snyk against a trail",
-<<<<<<< HEAD
-			cmd:    fmt.Sprintf("attest snyk --name bar --commit HEAD --origin-url http://www.example.com --scan-results testdata/snyk_sarif.json %s", suite.defaultKosliArguments),
-=======
 			cmd:    fmt.Sprintf("attest snyk --name bar --commit HEAD --origin-url https://example.com --scan-results testdata/snyk_sarif.json %s", suite.defaultKosliArguments),
->>>>>>> ce60b6f9
 			golden: "snyk attestation 'bar' is reported to trail: test-123\n",
 		},
 		{
 			name:   "can attest snyk against a trail when name is not found in the trail template",
-<<<<<<< HEAD
-			cmd:    fmt.Sprintf("attest snyk --name additional --commit HEAD --origin-url http://www.example.com --scan-results testdata/snyk_sarif.json %s", suite.defaultKosliArguments),
-=======
 			cmd:    fmt.Sprintf("attest snyk --name additional --commit HEAD --origin-url https://example.com --scan-results testdata/snyk_sarif.json %s", suite.defaultKosliArguments),
->>>>>>> ce60b6f9
 			golden: "snyk attestation 'additional' is reported to trail: test-123\n",
 		},
 		{
 			name:   "can attest snyk against an artifact it is created using dot syntax in --name",
-<<<<<<< HEAD
-			cmd:    fmt.Sprintf("attest snyk --name cli.foo --commit HEAD --origin-url http://www.example.com --scan-results testdata/snyk_sarif.json %s", suite.defaultKosliArguments),
-=======
 			cmd:    fmt.Sprintf("attest snyk --name cli.foo --commit HEAD --origin-url https://example.com --scan-results testdata/snyk_sarif.json %s", suite.defaultKosliArguments),
->>>>>>> ce60b6f9
 			golden: "snyk attestation 'foo' is reported to trail: test-123\n",
 		},
 		{
 			name: "can attest snyk against with external-url and external-fingerprint a trail",
-<<<<<<< HEAD
-			cmd: fmt.Sprintf(`attest snyk --name bar --commit HEAD --origin-url http://www.example.com
-				--external-url file=https://http://www.example.com/file  --external-url other=https://other.com
-=======
 			cmd: fmt.Sprintf(`attest snyk --name bar --commit HEAD --origin-url https://example.com
 				--external-url file=https://example.com/file  --external-url other=https://other.com
->>>>>>> ce60b6f9
 				--external-fingerprint file=7509e5bda0c762d2bac7f90d758b5b2263fa01ccbc542ab5e3df163be08e6ca9 
 				--scan-results testdata/snyk_sarif.json %s`, suite.defaultKosliArguments),
 			golden: "snyk attestation 'bar' is reported to trail: test-123\n",
 		},
 		{
 			name: "can attest with annotations against a trail",
-<<<<<<< HEAD
-			cmd: fmt.Sprintf(`attest snyk --name bar --commit HEAD --origin-url http://www.example.com
-=======
 			cmd: fmt.Sprintf(`attest snyk --name bar --commit HEAD --origin-url https://example.com
->>>>>>> ce60b6f9
 				--annotate foo=bar --annotate baz=qux
 				--scan-results testdata/snyk_sarif.json %s`, suite.defaultKosliArguments),
 			golden: "snyk attestation 'bar' is reported to trail: test-123\n",
@@ -168,11 +119,7 @@
 		{
 			wantError: true,
 			name:      "fails when annotation is not valid",
-<<<<<<< HEAD
-			cmd: fmt.Sprintf(`attest snyk --name bar --commit HEAD --origin-url http://www.example.com
-=======
 			cmd: fmt.Sprintf(`attest snyk --name bar --commit HEAD --origin-url https://example.com
->>>>>>> ce60b6f9
 				--annotate foo.baz=bar
 				--scan-results testdata/snyk_sarif.json %s`, suite.defaultKosliArguments),
 			golden: "Error: --annotate flag should be in the format key=value. Invalid key: 'foo.baz'. Key can only contain [A-Za-z0-9_].\n",
