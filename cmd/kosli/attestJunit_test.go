--- conflicted
+++ resolved
@@ -50,94 +50,54 @@
 		{
 			wantError: true,
 			name:      "fails when both --fingerprint and --artifact-type",
-<<<<<<< HEAD
-			cmd:       fmt.Sprintf("attest junit testdata/file1 --fingerprint xxxx --artifact-type file --name bar --commit HEAD --origin-url  %s", suite.defaultKosliArguments),
-=======
 			cmd:       fmt.Sprintf("attest junit testdata/file1 --fingerprint xxxx --artifact-type file --name bar --commit HEAD --origin-url http://example.com  %s", suite.defaultKosliArguments),
->>>>>>> ce60b6f9
 			golden:    "Error: only one of --fingerprint, --artifact-type is allowed\n",
 		},
 		{
 			wantError: true,
 			name:      "fails when --fingerprint is not valid",
-<<<<<<< HEAD
-			cmd:       fmt.Sprintf("attest junit --name foo --fingerprint xxxx --commit HEAD --origin-url http://www.example.com %s", suite.defaultKosliArguments),
-=======
 			cmd:       fmt.Sprintf("attest junit --name foo --fingerprint xxxx --commit HEAD --origin-url http://example.com %s", suite.defaultKosliArguments),
->>>>>>> ce60b6f9
 			golden:    "Error: xxxx is not a valid SHA256 fingerprint. It should match the pattern ^([a-f0-9]{64})$\nUsage: kosli attest junit [IMAGE-NAME | FILE-PATH | DIR-PATH] [flags]\n",
 		},
 		{
 			wantError: true,
 			name:      "attesting against an artifact that does not exist fails",
-<<<<<<< HEAD
-			cmd:       fmt.Sprintf("attest junit --fingerprint 1234e5bda0c762d2bac7f90d758b5b2263fa01ccbc542ab5e3df163be08e6ca9 --name foo --commit HEAD --origin-url http://www.example.com --results-dir testdata  %s", suite.defaultKosliArguments),
-=======
 			cmd:       fmt.Sprintf("attest junit --fingerprint 1234e5bda0c762d2bac7f90d758b5b2263fa01ccbc542ab5e3df163be08e6ca9 --name foo --commit HEAD --origin-url http://example.com --results-dir testdata  %s", suite.defaultKosliArguments),
->>>>>>> ce60b6f9
 			golden:    "Error: Artifact with fingerprint 1234e5bda0c762d2bac7f90d758b5b2263fa01ccbc542ab5e3df163be08e6ca9 does not exist in trail \"test-123\" of flow \"attest-junit\" belonging to organization \"docs-cmd-test-user\"\n",
 		},
 		{
 			name:   "can attest junit against an artifact using artifact name and --artifact-type",
-<<<<<<< HEAD
-			cmd:    fmt.Sprintf("attest junit testdata/file1 --artifact-type file --name foo --commit HEAD --origin-url http://www.example.com --results-dir testdata %s", suite.defaultKosliArguments),
-=======
 			cmd:    fmt.Sprintf("attest junit testdata/file1 --artifact-type file --name foo --commit HEAD --origin-url http://example.com --results-dir testdata %s", suite.defaultKosliArguments),
->>>>>>> ce60b6f9
 			golden: "junit attestation 'foo' is reported to trail: test-123\n",
 		},
 		{
 			name:   "can attest junit against an artifact using artifact name and --artifact-type when --name does not exist in the trail template",
-<<<<<<< HEAD
-			cmd:    fmt.Sprintf("attest junit testdata/file1 --artifact-type file --name bar --commit HEAD --origin-url http://www.example.com --results-dir testdata  %s", suite.defaultKosliArguments),
-=======
 			cmd:    fmt.Sprintf("attest junit testdata/file1 --artifact-type file --name bar --commit HEAD --origin-url http://example.com --results-dir testdata  %s", suite.defaultKosliArguments),
->>>>>>> ce60b6f9
 			golden: "junit attestation 'bar' is reported to trail: test-123\n",
 		},
 		{
 			name:   "can attest junit against an artifact using --fingerprint",
-<<<<<<< HEAD
-			cmd:    fmt.Sprintf("attest junit --fingerprint 7509e5bda0c762d2bac7f90d758b5b2263fa01ccbc542ab5e3df163be08e6ca9 --name foo --commit HEAD --origin-url http://www.example.com --results-dir testdata %s", suite.defaultKosliArguments),
-=======
 			cmd:    fmt.Sprintf("attest junit --fingerprint 7509e5bda0c762d2bac7f90d758b5b2263fa01ccbc542ab5e3df163be08e6ca9 --name foo --commit HEAD --origin-url http://example.com --results-dir testdata %s", suite.defaultKosliArguments),
->>>>>>> ce60b6f9
 			golden: "junit attestation 'foo' is reported to trail: test-123\n",
 		},
 		{
 			name:   "can attest junit against a trail",
-<<<<<<< HEAD
-			cmd:    fmt.Sprintf("attest junit --name bar --commit HEAD --origin-url http://www.example.com --results-dir testdata %s", suite.defaultKosliArguments),
-=======
 			cmd:    fmt.Sprintf("attest junit --name bar --commit HEAD --origin-url http://example.com --results-dir testdata %s", suite.defaultKosliArguments),
->>>>>>> ce60b6f9
 			golden: "junit attestation 'bar' is reported to trail: test-123\n",
 		},
 		{
 			name:   "can attest junit against a trail when name is not found in the trail template",
-<<<<<<< HEAD
-			cmd:    fmt.Sprintf("attest junit --name additional --commit HEAD --origin-url http://www.example.com --results-dir testdata %s", suite.defaultKosliArguments),
-=======
 			cmd:    fmt.Sprintf("attest junit --name additional --commit HEAD --origin-url http://example.com --results-dir testdata %s", suite.defaultKosliArguments),
->>>>>>> ce60b6f9
 			golden: "junit attestation 'additional' is reported to trail: test-123\n",
 		},
 		{
 			name:   "can attest junit against an artifact it is created using dot syntax in --name",
-<<<<<<< HEAD
-			cmd:    fmt.Sprintf("attest junit --name cli.foo --commit HEAD --origin-url http://www.example.com --results-dir testdata %s", suite.defaultKosliArguments),
-=======
 			cmd:    fmt.Sprintf("attest junit --name cli.foo --commit HEAD --origin-url http://example.com --results-dir testdata %s", suite.defaultKosliArguments),
->>>>>>> ce60b6f9
 			golden: "junit attestation 'foo' is reported to trail: test-123\n",
 		},
 		{
 			name: "can attest junit with external-url and external-fingerprint against a trail",
-<<<<<<< HEAD
-			cmd: fmt.Sprintf(`attest junit --name bar --commit HEAD --origin-url http://www.example.com --results-dir testdata
-=======
 			cmd: fmt.Sprintf(`attest junit --name bar --commit HEAD --origin-url http://example.com --results-dir testdata
->>>>>>> ce60b6f9
 					 --external-url file=https://foo.com/file 
 					 --external-fingerprint file=7509e5bda0c762d2bac7f90d758b5b2263fa01ccbc542ab5e3df163be08e6ca9 %s`, suite.defaultKosliArguments),
 			golden: "junit attestation 'bar' is reported to trail: test-123\n",
@@ -145,32 +105,20 @@
 		{
 			wantError: true,
 			name:      "fails when external-fingerprint has more items than external-url",
-<<<<<<< HEAD
-			cmd: fmt.Sprintf(`attest junit --name bar --commit HEAD --origin-url http://www.example.com --results-dir testdata
-=======
 			cmd: fmt.Sprintf(`attest junit --name bar --commit HEAD --origin-url http://example.com --results-dir testdata
->>>>>>> ce60b6f9
 					 --external-fingerprint file=7509e5bda0c762d2bac7f90d758b5b2263fa01ccbc542ab5e3df163be08e6ca9 %s`, suite.defaultKosliArguments),
 			golden: "Error: --external-fingerprints have labels that don't have a URL in --external-url\n",
 		},
 		{
 			name: "can attest with annotations against a trail",
-<<<<<<< HEAD
-			cmd: fmt.Sprintf(`attest junit --name bar --commit HEAD --origin-url http://www.example.com --results-dir testdata
-=======
 			cmd: fmt.Sprintf(`attest junit --name bar --commit HEAD --origin-url http://example.com --results-dir testdata
->>>>>>> ce60b6f9
 					 --annotate foo=bar --annotate baz=qux %s`, suite.defaultKosliArguments),
 			golden: "junit attestation 'bar' is reported to trail: test-123\n",
 		},
 		{
 			wantError: true,
 			name:      "fails when annotation is not valid",
-<<<<<<< HEAD
-			cmd: fmt.Sprintf(`attest junit --name bar --commit HEAD --origin-url http://www.example.com --results-dir testdata
-=======
 			cmd: fmt.Sprintf(`attest junit --name bar --commit HEAD --origin-url http://example.com --results-dir testdata
->>>>>>> ce60b6f9
 					       --annotate foo.bar=bar %s`, suite.defaultKosliArguments),
 			golden: "Error: --annotate flag should be in the format key=value. Invalid key: 'foo.bar'. Key can only contain [A-Za-z0-9_].\n",
 		},
