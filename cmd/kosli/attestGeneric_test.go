package main

import (
	"fmt"
	"testing"

	"github.com/stretchr/testify/suite"
)

// Define the suite, and absorb the built-in basic suite
// functionality from testify - including a T() method which
// returns the current testing context
type AttestGenericCommandTestSuite struct {
	flowName            string
	trailName           string
	artifactFingerprint string
	suite.Suite
	defaultKosliArguments string
}

func (suite *AttestGenericCommandTestSuite) SetupTest() {
	suite.flowName = "attest-generic"
	suite.trailName = "test-123"
	suite.artifactFingerprint = "7509e5bda0c762d2bac7f90d758b5b2263fa01ccbc542ab5e3df163be08e6ca9"
	global = &GlobalOpts{
		ApiToken: "eyJ0eXAiOiJKV1QiLCJhbGciOiJIUzI1NiJ9.eyJpZCI6ImNkNzg4OTg5In0.e8i_lA_QrEhFncb05Xw6E_tkCHU9QfcY4OLTVUCHffY",
		Org:      "docs-cmd-test-user",
		Host:     "http://localhost:8001",
	}
	suite.defaultKosliArguments = fmt.Sprintf(" --flow %s --trail %s --repo-root ../.. --host %s --org %s --api-token %s", suite.flowName, suite.trailName, global.Host, global.Org, global.ApiToken)
	CreateFlowWithTemplate(suite.flowName, "testdata/valid_template.yml", suite.T())
	BeginTrail(suite.trailName, suite.flowName, "", suite.T())
	CreateArtifactOnTrail(suite.flowName, suite.trailName, "cli", suite.artifactFingerprint, "file1", suite.T())
}

func (suite *AttestGenericCommandTestSuite) TestAttestGenericCmd() {
	tests := []cmdTestCase{
		{
			wantError: true,
			name:      "fails when more arguments are provided",
			cmd:       fmt.Sprintf("attest generic foo bar %s", suite.defaultKosliArguments),
			golden:    "Error: accepts at most 1 arg(s), received 2 [foo bar]\n",
		},
		{
			wantError: true,
			name:      "fails when artifact-name is provided and there is an --artifact-type flag and --compliant is not set with =",
			cmd:       fmt.Sprintf("attest generic testdata/file1 %s --artifact-type file --compliant false", suite.defaultKosliArguments),
			golden:    "Error: accepts at most 1 arg(s), received 2 [testdata/file1 false]\nSee https://docs.kosli.com//faq/#boolean-flags\n",
		},
		{
			wantError: true,
			name:      "fails when missing a required flag",
			cmd:       fmt.Sprintf("attest generic foo -t file %s", suite.defaultKosliArguments),
			golden:    "Error: required flag(s) \"name\" not set\n",
		},
		{
			wantError: true,
			name:      "fails when artifact-name is provided (as _unused_ boolean 'space' arg) and there is no --artifact-type and no --fingerprint",
			cmd:       fmt.Sprintf("attest generic %s --compliant false", suite.defaultKosliArguments),
			golden:    "Error: --artifact-type or --fingerprint must be specified when artifact name ('false') argument is supplied.\nSee https://docs.kosli.com//faq/#boolean-flags\nUsage: kosli attest generic [IMAGE-NAME | FILE-PATH | DIR-PATH] [flags]\n",
		},
		{
			wantError: true,
			name:      "fails when artifact-name is provided and there is no --artifact-type",
			cmd:       fmt.Sprintf("attest generic wibble %s", suite.defaultKosliArguments),
			golden:    "Error: --artifact-type or --fingerprint must be specified when artifact name ('wibble') argument is supplied.\nUsage: kosli attest generic [IMAGE-NAME | FILE-PATH | DIR-PATH] [flags]\n",
		},
		{
			wantError: true,
			name:      "fails when there are extra args and gives custom help message when an argument is true|false",
			cmd:       fmt.Sprintf("attest generic foo -t file %s --compliant false", suite.defaultKosliArguments),
			golden:    "Error: accepts at most 1 arg(s), received 2 [foo false]\nSee https://docs.kosli.com//faq/#boolean-flags\n",
		},
		{
			wantError: true,
			name:      "fails when there are extra args and gives custom help message when an argument is true|false",
			cmd:       fmt.Sprintf("attest generic %s --compliant false", suite.defaultKosliArguments),
			golden:    "Error: --artifact-type or --fingerprint must be specified when artifact name ('false') argument is supplied.\nSee https://docs.kosli.com//faq/#boolean-flags\nUsage: kosli attest generic [IMAGE-NAME | FILE-PATH | DIR-PATH] [flags]\n",
		},
		{
			wantError: true,
			name:      "fails when both --fingerprint and --artifact-type",
<<<<<<< HEAD
			cmd:       fmt.Sprintf("attest generic testdata/file1 --fingerprint xxxx --artifact-type file --name bar --commit HEAD --origin-url http://www.example.com  %s", suite.defaultKosliArguments),
=======
			cmd:       fmt.Sprintf("attest generic testdata/file1 --fingerprint xxxx --artifact-type file --name bar --commit HEAD --origin-url http://example.com  %s", suite.defaultKosliArguments),
>>>>>>> ce60b6f9
			golden:    "Error: only one of --fingerprint, --artifact-type is allowed\n",
		},
		{
			wantError: true,
			name:      "fails when --fingerprint is not valid",
<<<<<<< HEAD
			cmd:       fmt.Sprintf("attest generic --name foo --fingerprint xxxx --commit HEAD --origin-url http://www.example.com %s", suite.defaultKosliArguments),
=======
			cmd:       fmt.Sprintf("attest generic --name foo --fingerprint xxxx --commit HEAD --origin-url http://example.com %s", suite.defaultKosliArguments),
>>>>>>> ce60b6f9
			golden:    "Error: xxxx is not a valid SHA256 fingerprint. It should match the pattern ^([a-f0-9]{64})$\nUsage: kosli attest generic [IMAGE-NAME | FILE-PATH | DIR-PATH] [flags]\n",
		},
		{
			wantError: true,
			name:      "attesting against an artifact that does not exist fails",
<<<<<<< HEAD
			cmd:       fmt.Sprintf("attest generic --fingerprint 1234e5bda0c762d2bac7f90d758b5b2263fa01ccbc542ab5e3df163be08e6ca9 --name foo --commit HEAD --origin-url http://www.example.com  %s", suite.defaultKosliArguments),
=======
			cmd:       fmt.Sprintf("attest generic --fingerprint 1234e5bda0c762d2bac7f90d758b5b2263fa01ccbc542ab5e3df163be08e6ca9 --name foo --commit HEAD --origin-url http://example.com  %s", suite.defaultKosliArguments),
>>>>>>> ce60b6f9
			golden:    "Error: Artifact with fingerprint 1234e5bda0c762d2bac7f90d758b5b2263fa01ccbc542ab5e3df163be08e6ca9 does not exist in trail \"test-123\" of flow \"attest-generic\" belonging to organization \"docs-cmd-test-user\"\n",
		},
		{
			wantError: true,
			name:      "fails when --name is passed as empty string",
<<<<<<< HEAD
			cmd:       fmt.Sprintf("attest generic --name \"\" --commit HEAD --origin-url http://www.example.com  %s", suite.defaultKosliArguments),
=======
			cmd:       fmt.Sprintf("attest generic --name \"\" --commit HEAD --origin-url http://example.com  %s", suite.defaultKosliArguments),
>>>>>>> ce60b6f9
			golden:    "Error: flag '--name' is required, but empty string was provided\n",
		},
		{
			name:   "can attest generic against an artifact using artifact-name and --fingerprint",
			cmd:    fmt.Sprintf("attest generic testdata/file1 %s --name foo --fingerprint 7509e5bda0c762d2bac7f90d758b5b2263fa01ccbc542ab5e3df163be08e6ca9", suite.defaultKosliArguments),
			golden: "generic attestation 'foo' is reported to trail: test-123\n",
		},
		{
			name:   "can attest generic against an artifact using artifact name and --artifact-type",
<<<<<<< HEAD
			cmd:    fmt.Sprintf("attest generic testdata/file1 --artifact-type file --name foo --commit HEAD --origin-url http://www.example.com  %s", suite.defaultKosliArguments),
=======
			cmd:    fmt.Sprintf("attest generic testdata/file1 --artifact-type file --name foo --commit HEAD --origin-url http://example.com  %s", suite.defaultKosliArguments),
>>>>>>> ce60b6f9
			golden: "generic attestation 'foo' is reported to trail: test-123\n",
		},
		{
			name:   "can attest generic against an artifact using artifact name and --artifact-type when --name does not exist in the trail template",
<<<<<<< HEAD
			cmd:    fmt.Sprintf("attest generic testdata/file1 --artifact-type file --name bar --commit HEAD --origin-url http://www.example.com  %s", suite.defaultKosliArguments),
=======
			cmd:    fmt.Sprintf("attest generic testdata/file1 --artifact-type file --name bar --commit HEAD --origin-url http://example.com  %s", suite.defaultKosliArguments),
>>>>>>> ce60b6f9
			golden: "generic attestation 'bar' is reported to trail: test-123\n",
		},
		{
			name:   "can attest generic against an artifact using --fingerprint and no artifact-name",
<<<<<<< HEAD
			cmd:    fmt.Sprintf("attest generic --fingerprint 7509e5bda0c762d2bac7f90d758b5b2263fa01ccbc542ab5e3df163be08e6ca9 --name foo --commit HEAD --origin-url http://www.example.com  %s", suite.defaultKosliArguments),
=======
			cmd:    fmt.Sprintf("attest generic --fingerprint 7509e5bda0c762d2bac7f90d758b5b2263fa01ccbc542ab5e3df163be08e6ca9 --name foo --commit HEAD --origin-url http://example.com  %s", suite.defaultKosliArguments),
>>>>>>> ce60b6f9
			golden: "generic attestation 'foo' is reported to trail: test-123\n",
		},
		{
			name:   "can attest generic against a trail",
<<<<<<< HEAD
			cmd:    fmt.Sprintf("attest generic --name bar --commit HEAD --origin-url http://www.example.com  %s", suite.defaultKosliArguments),
=======
			cmd:    fmt.Sprintf("attest generic --name bar --commit HEAD --origin-url http://example.com  %s", suite.defaultKosliArguments),
>>>>>>> ce60b6f9
			golden: "generic attestation 'bar' is reported to trail: test-123\n",
		},
		{
			name:   "can attest generic against a trail when name is not found in the trail template",
<<<<<<< HEAD
			cmd:    fmt.Sprintf("attest generic --name additional --commit HEAD --origin-url http://www.example.com  %s", suite.defaultKosliArguments),
=======
			cmd:    fmt.Sprintf("attest generic --name additional --commit HEAD --origin-url http://example.com  %s", suite.defaultKosliArguments),
>>>>>>> ce60b6f9
			golden: "generic attestation 'additional' is reported to trail: test-123\n",
		},
		{
			name:   "can attest generic against an artifact it is created using dot syntax in --name",
<<<<<<< HEAD
			cmd:    fmt.Sprintf("attest generic --name cli.foo --commit HEAD --origin-url http://www.example.com  %s", suite.defaultKosliArguments),
=======
			cmd:    fmt.Sprintf("attest generic --name cli.foo --commit HEAD --origin-url http://example.com  %s", suite.defaultKosliArguments),
>>>>>>> ce60b6f9
			golden: "generic attestation 'foo' is reported to trail: test-123\n",
		},
		{
			name:   "can attest generic attestation with attachment against a trail",
			cmd:    fmt.Sprintf("attest generic --name bar --attachments testdata/file1 %s", suite.defaultKosliArguments),
			golden: "generic attestation 'bar' is reported to trail: test-123\n",
		},
		{
			name:   "can attest generic attestation with external-url against a trail",
			cmd:    fmt.Sprintf("attest generic --name bar --external-url foo=https://foo.com %s", suite.defaultKosliArguments),
			golden: "generic attestation 'bar' is reported to trail: test-123\n",
		},
		{
			name:   "can attest generic attestation with external-url and external-fingerprint against a trail",
			cmd:    fmt.Sprintf("attest generic --name bar --external-url file=https://foo.com/file --external-fingerprint file=7509e5bda0c762d2bac7f90d758b5b2263fa01ccbc542ab5e3df163be08e6ca9 %s", suite.defaultKosliArguments),
			golden: "generic attestation 'bar' is reported to trail: test-123\n",
		},
		{
			wantError: true,
			name:      "fails when external-fingerprint has more items more than external-url",
			cmd:       fmt.Sprintf("attest generic --name bar --external-fingerprint file=7509e5bda0c762d2bac7f90d758b5b2263fa01ccbc542ab5e3df163be08e6ca9 %s", suite.defaultKosliArguments),
			golden:    "Error: --external-fingerprints have labels that don't have a URL in --external-url\n",
		},
		{
			name:   "can attest generic attestation with description against a trail",
			cmd:    fmt.Sprintf("attest generic --name bar --description 'foo bar foo' %s", suite.defaultKosliArguments),
			golden: "generic attestation 'bar' is reported to trail: test-123\n",
		},
		{
			name:   "can attest with annotations against a trail",
			cmd:    fmt.Sprintf("attest generic --name bar --annotate foo=bar --annotate baz=\"data with spaces\" %s", suite.defaultKosliArguments),
			golden: "generic attestation 'bar' is reported to trail: test-123\n",
		},
		{
			wantError: true,
			name:      "fails when annotation is not valid",
			cmd:       fmt.Sprintf("attest generic --name bar --annotate foo.baz=bar %s", suite.defaultKosliArguments),
			golden:    "Error: --annotate flag should be in the format key=value. Invalid key: 'foo.baz'. Key can only contain [A-Za-z0-9_].\n",
		},
	}

	runTestCmd(suite.T(), tests)
}

// In order for 'go test' to run this suite, we need to create
// a normal test function and pass our suite to suite.Run
func TestAttestGenericCommandTestSuite(t *testing.T) {
	suite.Run(t, new(AttestGenericCommandTestSuite))
}<|MERGE_RESOLUTION|>--- conflicted
+++ resolved
@@ -80,41 +80,25 @@
 		{
 			wantError: true,
 			name:      "fails when both --fingerprint and --artifact-type",
-<<<<<<< HEAD
-			cmd:       fmt.Sprintf("attest generic testdata/file1 --fingerprint xxxx --artifact-type file --name bar --commit HEAD --origin-url http://www.example.com  %s", suite.defaultKosliArguments),
-=======
 			cmd:       fmt.Sprintf("attest generic testdata/file1 --fingerprint xxxx --artifact-type file --name bar --commit HEAD --origin-url http://example.com  %s", suite.defaultKosliArguments),
->>>>>>> ce60b6f9
 			golden:    "Error: only one of --fingerprint, --artifact-type is allowed\n",
 		},
 		{
 			wantError: true,
 			name:      "fails when --fingerprint is not valid",
-<<<<<<< HEAD
-			cmd:       fmt.Sprintf("attest generic --name foo --fingerprint xxxx --commit HEAD --origin-url http://www.example.com %s", suite.defaultKosliArguments),
-=======
 			cmd:       fmt.Sprintf("attest generic --name foo --fingerprint xxxx --commit HEAD --origin-url http://example.com %s", suite.defaultKosliArguments),
->>>>>>> ce60b6f9
 			golden:    "Error: xxxx is not a valid SHA256 fingerprint. It should match the pattern ^([a-f0-9]{64})$\nUsage: kosli attest generic [IMAGE-NAME | FILE-PATH | DIR-PATH] [flags]\n",
 		},
 		{
 			wantError: true,
 			name:      "attesting against an artifact that does not exist fails",
-<<<<<<< HEAD
-			cmd:       fmt.Sprintf("attest generic --fingerprint 1234e5bda0c762d2bac7f90d758b5b2263fa01ccbc542ab5e3df163be08e6ca9 --name foo --commit HEAD --origin-url http://www.example.com  %s", suite.defaultKosliArguments),
-=======
 			cmd:       fmt.Sprintf("attest generic --fingerprint 1234e5bda0c762d2bac7f90d758b5b2263fa01ccbc542ab5e3df163be08e6ca9 --name foo --commit HEAD --origin-url http://example.com  %s", suite.defaultKosliArguments),
->>>>>>> ce60b6f9
 			golden:    "Error: Artifact with fingerprint 1234e5bda0c762d2bac7f90d758b5b2263fa01ccbc542ab5e3df163be08e6ca9 does not exist in trail \"test-123\" of flow \"attest-generic\" belonging to organization \"docs-cmd-test-user\"\n",
 		},
 		{
 			wantError: true,
 			name:      "fails when --name is passed as empty string",
-<<<<<<< HEAD
-			cmd:       fmt.Sprintf("attest generic --name \"\" --commit HEAD --origin-url http://www.example.com  %s", suite.defaultKosliArguments),
-=======
 			cmd:       fmt.Sprintf("attest generic --name \"\" --commit HEAD --origin-url http://example.com  %s", suite.defaultKosliArguments),
->>>>>>> ce60b6f9
 			golden:    "Error: flag '--name' is required, but empty string was provided\n",
 		},
 		{
@@ -124,56 +108,32 @@
 		},
 		{
 			name:   "can attest generic against an artifact using artifact name and --artifact-type",
-<<<<<<< HEAD
-			cmd:    fmt.Sprintf("attest generic testdata/file1 --artifact-type file --name foo --commit HEAD --origin-url http://www.example.com  %s", suite.defaultKosliArguments),
-=======
 			cmd:    fmt.Sprintf("attest generic testdata/file1 --artifact-type file --name foo --commit HEAD --origin-url http://example.com  %s", suite.defaultKosliArguments),
->>>>>>> ce60b6f9
 			golden: "generic attestation 'foo' is reported to trail: test-123\n",
 		},
 		{
 			name:   "can attest generic against an artifact using artifact name and --artifact-type when --name does not exist in the trail template",
-<<<<<<< HEAD
-			cmd:    fmt.Sprintf("attest generic testdata/file1 --artifact-type file --name bar --commit HEAD --origin-url http://www.example.com  %s", suite.defaultKosliArguments),
-=======
 			cmd:    fmt.Sprintf("attest generic testdata/file1 --artifact-type file --name bar --commit HEAD --origin-url http://example.com  %s", suite.defaultKosliArguments),
->>>>>>> ce60b6f9
 			golden: "generic attestation 'bar' is reported to trail: test-123\n",
 		},
 		{
 			name:   "can attest generic against an artifact using --fingerprint and no artifact-name",
-<<<<<<< HEAD
-			cmd:    fmt.Sprintf("attest generic --fingerprint 7509e5bda0c762d2bac7f90d758b5b2263fa01ccbc542ab5e3df163be08e6ca9 --name foo --commit HEAD --origin-url http://www.example.com  %s", suite.defaultKosliArguments),
-=======
 			cmd:    fmt.Sprintf("attest generic --fingerprint 7509e5bda0c762d2bac7f90d758b5b2263fa01ccbc542ab5e3df163be08e6ca9 --name foo --commit HEAD --origin-url http://example.com  %s", suite.defaultKosliArguments),
->>>>>>> ce60b6f9
 			golden: "generic attestation 'foo' is reported to trail: test-123\n",
 		},
 		{
 			name:   "can attest generic against a trail",
-<<<<<<< HEAD
-			cmd:    fmt.Sprintf("attest generic --name bar --commit HEAD --origin-url http://www.example.com  %s", suite.defaultKosliArguments),
-=======
 			cmd:    fmt.Sprintf("attest generic --name bar --commit HEAD --origin-url http://example.com  %s", suite.defaultKosliArguments),
->>>>>>> ce60b6f9
 			golden: "generic attestation 'bar' is reported to trail: test-123\n",
 		},
 		{
 			name:   "can attest generic against a trail when name is not found in the trail template",
-<<<<<<< HEAD
-			cmd:    fmt.Sprintf("attest generic --name additional --commit HEAD --origin-url http://www.example.com  %s", suite.defaultKosliArguments),
-=======
 			cmd:    fmt.Sprintf("attest generic --name additional --commit HEAD --origin-url http://example.com  %s", suite.defaultKosliArguments),
->>>>>>> ce60b6f9
 			golden: "generic attestation 'additional' is reported to trail: test-123\n",
 		},
 		{
 			name:   "can attest generic against an artifact it is created using dot syntax in --name",
-<<<<<<< HEAD
-			cmd:    fmt.Sprintf("attest generic --name cli.foo --commit HEAD --origin-url http://www.example.com  %s", suite.defaultKosliArguments),
-=======
 			cmd:    fmt.Sprintf("attest generic --name cli.foo --commit HEAD --origin-url http://example.com  %s", suite.defaultKosliArguments),
->>>>>>> ce60b6f9
 			golden: "generic attestation 'foo' is reported to trail: test-123\n",
 		},
 		{
