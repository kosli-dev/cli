--- conflicted
+++ resolved
@@ -10,12 +10,11 @@
 	"github.com/spf13/cobra"
 )
 
-const environmentReportS3ShortDesc = `Report an artifact deployed in AWS S3 bucket to Kosli. `
+const environmentReportS3ShortDesc = `Report an artifact deployed in AWS S3 bucket to Kosli.`
 
 const environmentReportS3LongDesc = environmentReportS3ShortDesc + `
 To authenticate to AWS, you can either export the AWS env vars or use the command flags to pass them.
-See the examples below.
-`
+See the examples below.`
 
 const environmentReportS3Example = `
 # report what is running in an AWS S3 bucket (AWS auth provided in env variables):
@@ -67,14 +66,8 @@
 	}
 
 	cmd.Flags().StringVar(&o.bucket, "bucket", "", bucketNameFlag)
-<<<<<<< HEAD
 	addAWSAuthFlags(cmd, o.awsAuthOptions)
-=======
-	cmd.Flags().StringVar(&o.accessKey, "aws-key-id", "", awsKeyIdFlag)
-	cmd.Flags().StringVar(&o.secretKey, "aws-secret-key", "", awsSecretKeyFlag)
-	cmd.Flags().StringVar(&o.region, "aws-region", "", awsRegionFlag)
 	addDryRunFlag(cmd)
->>>>>>> 124c0317
 
 	err := RequireFlags(cmd, []string{"bucket"})
 	if err != nil {
@@ -86,7 +79,6 @@
 
 func (o *environmentReportS3Options) run(args []string) error {
 	envName := args[0]
-
 	url := fmt.Sprintf("%s/api/v1/environments/%s/%s/data", global.Host, global.Owner, envName)
 	creds := aws.AWSCredentials(o.awsAuthOptions.accessKey, o.awsAuthOptions.secretKey)
 	s3Data, err := aws.GetS3Data(o.bucket, creds, o.awsAuthOptions.region, logger)
