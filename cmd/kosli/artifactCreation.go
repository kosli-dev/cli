--- conflicted
+++ resolved
@@ -30,9 +30,10 @@
 	CommitsList []*gitview.ArtifactCommit `json:"commits_list"`
 }
 
-const artifactCreationShortDesc = `Report an artifact creation to a Kosli pipeline. `
+const artifactCreationShortDesc = `Report an artifact creation to a Kosli pipeline.`
 
-const artifactCreationLongDesc = artifactCreationShortDesc + sha256Desc
+const artifactCreationLongDesc = artifactCreationShortDesc + `
+` + sha256Desc
 
 const artifactCreationExample = `
 # Report to a Kosli pipeline that a file type artifact has been created
@@ -126,7 +127,7 @@
 		return err
 	}
 
-	o.payload.CommitsList, err = gitView.ChangeLog(o.payload.GitCommit, previousCommit)
+	o.payload.CommitsList, err = gitView.ChangeLog(o.payload.GitCommit, previousCommit, logger)
 	if err != nil {
 		return err
 	}
@@ -152,31 +153,6 @@
 	return err
 }
 
-<<<<<<< HEAD
-// changeLog attempts to collect the changelog list of commits for an artifact,
-// the changelog is all commits between current commit and the commit from which the previous artifact in Kosli
-// was created.
-// If collecting the changelog fails (e.g. if git history has been rewritten), the changelog only
-// contains the single commit info which is the current commit
-func changeLog(srcRepoRoot, currentCommit, previousCommit string) ([]*ArtifactCommit, error) {
-	if previousCommit != "" {
-		commitsList, err := listCommitsBetween(srcRepoRoot, previousCommit, currentCommit)
-		if err != nil {
-			logger.Warning(err.Error())
-		} else {
-			return commitsList, nil
-		}
-	}
-
-	currentArtifactCommit, err := newArtifactCommitFromGitCommit(srcRepoRoot, currentCommit)
-	if err != nil {
-		return []*ArtifactCommit{}, fmt.Errorf("could not retrieve current git commit for %s: %v", currentCommit, err)
-	}
-	return []*ArtifactCommit{currentArtifactCommit}, nil
-}
-
-=======
->>>>>>> 124c0317
 // latestCommit retrieves the git commit of the latest artifact for a pipeline in Kosli
 func (o *artifactCreationOptions) latestCommit(branchName string) (string, error) {
 	latestCommitUrl := fmt.Sprintf(
@@ -200,147 +176,22 @@
 	}
 	latestCommit := latestCommitResponse["latest_commit"]
 	if latestCommit == nil {
-		logger.Debug("no previous artifacts were found for pipeline: %s", pipelineName)
+		logger.Debug("no previous artifacts were found for pipeline: %s", o.pipelineName)
 		return "", nil
 	} else {
-		logger.Debug("latest artifact for pipeline: %s has the git commit: %s", pipelineName, latestCommit.(string))
+		logger.Debug("latest artifact for pipeline: %s has the git commit: %s", o.pipelineName, latestCommit.(string))
 		return latestCommit.(string), nil
 	}
 }
 
-<<<<<<< HEAD
-// newArtifactCommitFromGitCommit returns an ArtifactCommit object from a git commit
-// the gitCommit can be a revision: e.g. HEAD or HEAD~2 etc
-func newArtifactCommitFromGitCommit(srcRepoRoot, gitCommit string) (*ArtifactCommit, error) {
-	repo, err := git.PlainOpen(srcRepoRoot)
-	if err != nil {
-		return &ArtifactCommit{}, fmt.Errorf("failed to open git repository at %s: %v", srcRepoRoot, err)
-	}
-
-	branchName, err := branchName(repo)
-	if err != nil {
-		return &ArtifactCommit{}, err
-	}
-
-	currentHash, err := repo.ResolveRevision(plumbing.Revision(gitCommit))
-	if err != nil {
-		return &ArtifactCommit{}, fmt.Errorf("failed to resolve %s: %v", gitCommit, err)
-	}
-	currentCommit, err := repo.CommitObject(*currentHash)
-	if err != nil {
-		return &ArtifactCommit{}, fmt.Errorf("could not retrieve commit for %s: %v", *currentHash, err)
-	}
-
-	return asArtifactCommit(currentCommit, branchName), nil
-}
-
-// getRepoUrl returns HTTPS URL for the `origin` remote of a repo
-func getRepoUrl(repoRoot string) (string, error) {
-	repo, err := git.PlainOpen(repoRoot)
-	if err != nil {
-		return "", fmt.Errorf("failed to open git repository at %s: %v",
-			repoRoot, err)
-	}
-	repoRemote, err := repo.Remote("origin") // TODO: We hard code this for now. Should we have a flag to set it from the cmdline?
-	if err != nil {
-		logger.Warning("Repo URL will not be reported since there is no remote('origin') in git repository (%s)\n", repoRoot)
-		return "", nil
-	}
-	remoteUrl := repoRemote.Config().URLs[0]
-	if strings.HasPrefix(remoteUrl, "git@") {
-		remoteUrl = strings.Replace(remoteUrl, ":", "/", 1)
-		remoteUrl = strings.Replace(remoteUrl, "git@", "https://", 1)
-	}
-	remoteUrl = strings.TrimSuffix(remoteUrl, ".git")
-	return remoteUrl, nil
-}
-
-// listCommitsBetween list all commits that have happened between two commits in a git repo
-func listCommitsBetween(repoRoot, oldest, newest string) ([]*ArtifactCommit, error) {
-	// Using 'var commits []*ArtifactCommit' will make '[]' convert to 'null' when converting to json
-	// which will fail on the server side.
-	// Using 'commits := make([]*ArtifactCommit, 0)' will make '[]' convert to '[]' when converting to json
-	// See issue #522
-	commits := make([]*ArtifactCommit, 0)
-	repo, err := git.PlainOpen(repoRoot)
-	if err != nil {
-		return commits, fmt.Errorf("failed to open git repository at %s: %v",
-			repoRoot, err)
-	}
-
-	branchName, err := branchName(repo)
-	if err != nil {
-		return commits, err
-	}
-
-	newestHash, err := repo.ResolveRevision(plumbing.Revision(newest))
-	if err != nil {
-		return commits, fmt.Errorf("failed to resolve %s: %v", newest, err)
-	}
-	oldestHash, err := repo.ResolveRevision(plumbing.Revision(oldest))
-	if err != nil {
-		return commits, fmt.Errorf("failed to resolve %s: %v", oldest, err)
-	}
-
-	logger.Debug("newest commit hash %s", newestHash.String())
-	logger.Debug("oldest commit hash %s", oldestHash.String())
-
-	commitsIter, err := repo.Log(&git.LogOptions{From: *newestHash, Order: git.LogOrderCommitterTime})
-	if err != nil {
-		return commits, fmt.Errorf("failed to git log: %v", err)
-	}
-
-	for {
-		commit, err := commitsIter.Next()
-		if err != nil {
-			return commits, fmt.Errorf("failed to get next commit: %v", err)
-		}
-		if commit.Hash != *oldestHash {
-			currentCommit := asArtifactCommit(commit, branchName)
-			commits = append(commits, currentCommit)
-		} else {
-			break
-		}
-	}
-
-	logger.Debug("parsed %d commits between newest and oldest commits", len(commits))
-	return commits, nil
-}
-
-// asArtifactCommit returns an ArtifactCommit from a git Commit object
-func asArtifactCommit(commit *object.Commit, branchName string) *ArtifactCommit {
-	var commitParents []string
-	for _, h := range commit.ParentHashes {
-		commitParents = append(commitParents, h.String())
-	}
-	return &ArtifactCommit{
-		Sha1:      commit.Hash.String(),
-		Message:   strings.TrimSpace(commit.Message),
-		Author:    commit.Author.String(),
-		Timestamp: commit.Author.When.UTC().Unix(),
-		Branch:    branchName,
-		Parents:   commitParents,
-	}
-=======
 func currentBranch(gv *gitview.GitView) string {
 	branchName, _ := gv.BranchName()
 	return branchName
->>>>>>> 124c0317
 }
 
 func asBranchParameter(branchName string) string {
 	if branchName != "" {
 		return fmt.Sprintf("?branch=%s", branchName)
 	}
-<<<<<<< HEAD
-	return "", nil
-=======
 	return ""
-}
-
-func artifactCreationDesc() string {
-	return `
-   Report an artifact creation to a Kosli pipeline. 
-   ` + sha256Desc
->>>>>>> 124c0317
 }