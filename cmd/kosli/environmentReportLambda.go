--- conflicted
+++ resolved
@@ -10,12 +10,11 @@
 	"github.com/spf13/cobra"
 )
 
-const environmentReportLambdaShortDesc = `Report the artifact deployed in an AWS Lambda and its digest to Kosli. `
+const environmentReportLambdaShortDesc = `Report the artifact deployed in an AWS Lambda and its digest to Kosli.`
 
 const environmentReportLambdaLongDesc = environmentReportLambdaShortDesc + `
 To authenticate to AWS, you can either export the AWS env vars or use the command flags to pass them.
-See the examples below.
-`
+See the examples below.s`
 
 const environmentReportLambdaExample = `
 # report what is running in the latest version AWS Lambda function (AWS auth provided in env variables):
@@ -69,14 +68,8 @@
 
 	cmd.Flags().StringVar(&o.functionName, "function-name", "", functionNameFlag)
 	cmd.Flags().StringVar(&o.functionVersion, "function-version", "", functionVersionFlag)
-<<<<<<< HEAD
 	addAWSAuthFlags(cmd, o.awsAuthOptions)
-=======
-	cmd.Flags().StringVar(&o.accessKey, "aws-key-id", "", awsKeyIdFlag)
-	cmd.Flags().StringVar(&o.secretKey, "aws-secret-key", "", awsSecretKeyFlag)
-	cmd.Flags().StringVar(&o.region, "aws-region", "", awsRegionFlag)
 	addDryRunFlag(cmd)
->>>>>>> 124c0317
 
 	err := RequireFlags(cmd, []string{"function-name"})
 	if err != nil {
