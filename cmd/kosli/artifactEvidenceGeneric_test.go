--- conflicted
+++ resolved
@@ -31,29 +31,14 @@
 	suite.defaultKosliArguments = fmt.Sprintf(" --host %s --owner %s --api-token %s", global.Host, global.Owner, global.ApiToken)
 	kosliClient = requests.NewKosliClient(1, false, log.NewStandardLogger())
 
-	CreatePipeline(suite.pipelineName, suite.T())
+	CreateFlow(suite.pipelineName, suite.T())
 	CreateArtifact(suite.pipelineName, suite.artifactFingerprint, "FooBar_1", suite.T())
 
 	tests := []cmdTestCase{
 		{
-<<<<<<< HEAD
-			name: "create a pipeline",
-			cmd:  "pipeline declare --pipeline " + suite.pipelineName + " --description \"my generic pipeline\" " + suite.defaultKosliArguments,
-		},
-		{
-			name: "create first artifact",
-			cmd: `report artifact FooBar_1 --git-commit HEAD --fingerprint ` + suite.artifactFingerprint + `
-			          --flow ` + suite.pipelineName + ` --build-url www.yr.no --commit-url www.nrk.no --repo-root ../..` + suite.defaultKosliArguments,
-		},
-		{
-			name: "create second artifact",
-			cmd: `report artifact testdata --git-commit HEAD --artifact-type dir ` + `
-			          --flow ` + suite.pipelineName + ` --build-url www.yr.no --commit-url www.nrk.no --repo-root ../..` + suite.defaultKosliArguments,
-=======
 			name: "create second artifact",
 			cmd: `pipeline artifact report creation testdata --git-commit 6ef6fc37c373922eecd4e823cf2633326790cfe8 --artifact-type dir ` + `
 			          --pipeline ` + suite.pipelineName + ` --build-url www.yr.no --commit-url www.nrk.no --repo-root ../..` + suite.defaultKosliArguments,
->>>>>>> 735a4bf5
 		},
 	}
 	runTestCmd(suite.T(), tests)
@@ -99,13 +84,8 @@
 			wantError: true,
 		},
 		{
-<<<<<<< HEAD
-			name: "report Generic test evidence works when --artifact-type is provided is provided",
-			cmd: fmt.Sprintf(`report evidence artifact generic testdata --artifact-type dir --name %s --flow %s
-=======
 			name: "report Generic test evidence works when --artifact-type is provided",
 			cmd: fmt.Sprintf(`pipeline artifact report evidence generic testdata --artifact-type dir --name %s --pipeline %s
->>>>>>> 735a4bf5
 			          --build-url example.com %s`,
 				evidenceName, suite.pipelineName, suite.defaultKosliArguments),
 		},
