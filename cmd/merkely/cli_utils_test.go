package main

import (
	"fmt"
	"io/ioutil"
	"os"
	"path/filepath"
	"testing"

	"github.com/spf13/cobra"
	"github.com/stretchr/testify/assert"
	"github.com/stretchr/testify/require"
	"github.com/stretchr/testify/suite"
)

// Define the suite, and absorb the built-in basic suite
// functionality from testify - including a T() method which
// returns the current testing context
type CliUtilsTestSuite struct {
	suite.Suite
}

// All methods that begin with "Test" are run as tests within a
// suite.
func (suite *CliUtilsTestSuite) TestWhichCI() {
	for _, t := range []struct {
		name    string
		envVars map[string]string
		want    string
	}{
		{
			name:    "Github actions is detected.",
			envVars: map[string]string{"GITHUB_RUN_NUMBER": "50"},
			want:    github,
		},
		{
			name:    "Bitbucket actions is detected.",
			envVars: map[string]string{"BITBUCKET_BUILD_NUMBER": "50"},
			want:    bitbucket,
		},
		{
			name:    "Teamcity actions is detected.",
			envVars: map[string]string{"TEAMCITY_VERSION": "50"},
			want:    teamcity,
		},
		{
			name:    "No env vars returns unknown",
			envVars: map[string]string{},
			want:    unknown,
		},
	} {
		suite.Run(t.name, func() {
			suite.setEnvVars(t.envVars)
			actual := WhichCI()
			// clean up
			suite.unsetEnvVars(t.envVars)
			assert.Equal(suite.T(), t.want, actual, fmt.Sprintf("TestWhichCI: %s , got: %v -- want: %v", t.name, actual, t.want))
		})
	}
}

func (suite *CliUtilsTestSuite) TestDefaultValue() {
	type args struct {
		ci      string
		flag    string
		envVars map[string]string
	}
	for _, t := range []struct {
		name string
		args args
		want string
	}{
		{
			name: "Lookup an existing default for Github.",
			args: args{
				ci:      github,
				flag:    "git-commit",
				envVars: map[string]string{"GITHUB_SHA": "some-sha"},
			},
			want: "some-sha",
		},
		{
			name: "Lookup an existing default for Bitbucket.",
			args: args{
				ci:   bitbucket,
				flag: "commit-url",
				envVars: map[string]string{
					"BITBUCKET_WORKSPACE": "example_space",
					"BITBUCKET_REPO_SLUG": "example_slug",
					"BITBUCKET_COMMIT":    "example_commit",
				},
			},
			want: "https://bitbucket.org/example_space/example_slug/commits/example_commit",
		},
		{
			name: "Lookup an existing default for Teamcity.",
			args: args{
				ci:   teamcity,
				flag: "git-commit",
				envVars: map[string]string{
					"BUILD_VCS_NUMBER": "example_commit",
				},
			},
			want: "example_commit",
		},
		{
			name: "Lookup a non-existing default for Github.",
			args: args{
				ci:      github,
				flag:    "non-existing",
				envVars: map[string]string{},
			},
			want: "",
		},
		{
			name: "Lookup a default for unknown ci.",
			args: args{
				ci:      unknown,
				flag:    "non-existing",
				envVars: map[string]string{},
			},
			want: "",
		},
	} {
		suite.Run(t.name, func() {
			suite.setEnvVars(t.args.envVars)
			actual := DefaultValue(t.args.ci, t.args.flag)
			// clean up
			suite.unsetEnvVars(t.args.envVars)
			assert.Equal(suite.T(), t.want, actual, fmt.Sprintf("TestDefaultValue: %s , got: %v -- want: %v", t.name, actual, t.want))
		})
	}
}

func (suite *CliUtilsTestSuite) TestRequireGlobalFlags() {
	type args struct {
		global *GlobalOpts
		fields []string
	}
	for _, t := range []struct {
		name        string
		args        args
		expectError bool
	}{
		{
			name: "Required fields are set.",
			args: args{
				global: &GlobalOpts{
					ApiToken: "secret",
					Owner:    "test",
				},
				fields: []string{"ApiToken", "Owner"},
			},
			expectError: false,
		},
		{
			name: "Required fields are not set.",
			args: args{
				global: &GlobalOpts{
					Owner: "test",
				},
				fields: []string{"ApiToken", "Owner"},
			},
			expectError: true,
		},
	} {
		suite.Run(t.name, func() {
			err := RequireGlobalFlags(t.args.global, t.args.fields)
			if t.expectError {
				require.Errorf(suite.T(), err, "TestRequireGlobalFlags: error was expected but got none.")
			} else {
				require.NoErrorf(suite.T(), err, "TestRequireGlobalFlags: got an error but was not expecting one:  %v", err)
			}
		})
	}
}

func (suite *CliUtilsTestSuite) TestGetFlagFromVarName() {
	for _, t := range []struct {
		name  string
		input string
		want  string
	}{
		{
			name:  "camel case var name is converted to a cmd flag name.",
			input: "ApiToken",
			want:  "--api-token",
		},
		{
			name:  "empty string returns empty string.",
			input: "",
			want:  "",
		},
		{
			name:  "one letter input returns --<letter>.",
			input: "A",
			want:  "--a",
		},
	} {
		suite.Run(t.name, func() {
			actual := GetFlagFromVarName(t.input)
			assert.Equal(suite.T(), t.want, actual, fmt.Sprintf("TestGetFlagFromVarName: %s , got: %v -- want: %v", t.name, actual, t.want))
		})
	}
}

func (suite *CliUtilsTestSuite) TestNoArgs() {
	type args struct {
		cmd     *cobra.Command
		cmdArgs []string
	}
	for _, t := range []struct {
		name        string
		args        args
		expectError bool
	}{
		{
			name: "providing no cmd args does not throw an error.",
			args: args{
				cmd:     &cobra.Command{},
				cmdArgs: []string{},
			},
			expectError: false,
		},
		{
			name: "providing cmd args throws an error.",
			args: args{
				cmd:     &cobra.Command{},
				cmdArgs: []string{"arg1"},
			},
			expectError: true,
		},
	} {
		suite.Run(t.name, func() {
			err := NoArgs(t.args.cmd, t.args.cmdArgs)
			if t.expectError {
				require.Errorf(suite.T(), err, "TestNoArgs: error was expected but got none.")
			} else {
				require.NoErrorf(suite.T(), err, "TestNoArgs: got an error but was not expecting one:  %v", err)
			}
		})
	}
}

func (suite *CliUtilsTestSuite) TestGetCIDefaultsTemplates() {
	text := GetCIDefaultsTemplates(supportedCIs, []string{"git-commit"})
	require.NotEmpty(suite.T(), text, "TestGetCIDefaultsTemplates: returned string should not be empty")
}

func (suite *CliUtilsTestSuite) TestGetSha256Digest() {
	type args struct {
		fingerprintOptions *fingerprintOptions
		artifactName       string
	}
	for _, t := range []struct {
		name        string
		args        args
		expectError bool
		want        string
	}{
		{
			name: "not supported artifact type returns an error.",
			args: args{
				fingerprintOptions: &fingerprintOptions{
					artifactType: "unknown",
				},
				artifactName: "",
			},
			expectError: true,
		},
		{
			name: "non-existing dir returns an error.",
			args: args{
				fingerprintOptions: &fingerprintOptions{
					artifactType: "dir",
				},
				artifactName: "non-existing",
			},
			expectError: true,
		},
		{
			name: "non-existing file returns an error.",
			args: args{
				fingerprintOptions: &fingerprintOptions{
					artifactType: "file",
				},
				artifactName: "non-existing.txt",
			},
			expectError: true,
		},
		{
			name: "non-existing docker image returns an error.",
			args: args{
				fingerprintOptions: &fingerprintOptions{
					artifactType: "docker",
				},
				artifactName: "registry/non-existing",
			},
			expectError: true,
		},
		{
			name: "getting digest from docker registry fails when credentials are invalid",
			args: args{
				fingerprintOptions: &fingerprintOptions{
					artifactType:     "docker",
					registryProvider: "dockerhub",
					registryUsername: "user",
					registryPassword: "pass",
				},
				artifactName: "merkely/change",
			},
			expectError: true,
		},
		{
			name: "getting digest from docker registry fails when provider is not supported",
			args: args{
				fingerprintOptions: &fingerprintOptions{
					artifactType:     "docker",
					registryProvider: "unknown",
					registryUsername: "user",
					registryPassword: "pass",
				},
				artifactName: "merkely/change",
			},
			expectError: true,
		},
	} {
		suite.Run(t.name, func() {
			fingerprint, err := GetSha256Digest(t.args.artifactName, t.args.fingerprintOptions)
			if t.expectError {
				require.Errorf(suite.T(), err, "TestGetSha256Digest: error was expected but got none.")
			} else {
				require.NoErrorf(suite.T(), err, "TestGetSha256Digest: got an error but was not expecting one:  %v", err)
				assert.Equal(suite.T(), t.want, fingerprint, fmt.Sprintf("TestGetSha256Digest: %s , got: %v -- want: %v", t.name, fingerprint, t.want))
			}
		})
	}
}

func (suite *CliUtilsTestSuite) TestLoadUserData() {
	type args struct {
		filename string
		content  string
		create   bool
	}
	for _, t := range []struct {
		name         string
		args         args
		expectError  bool
		wantedLength int
	}{
		{
			name: "a valid JSON file.",
			args: args{
				filename: "test1.json",
				content:  "{\"key\": \"value\"}",
				create:   true,
			},
			expectError:  false,
			wantedLength: 1,
		},
		{
			name: "a not valid JSON file.",
			args: args{
				filename: "test2.json",
				content:  "No json",
				create:   true,
			},
			expectError:  true,
			wantedLength: 0,
		},
		{
			name: "a non existing file returns an error.",
			args: args{
				filename: "test2.json",
				content:  "No json",
				create:   false,
			},
			expectError:  true,
			wantedLength: 0,
		},
	} {
		suite.Run(t.name, func() {
			tmpDir, err := ioutil.TempDir("", "testDir")
			require.NoError(suite.T(), err, "error creating a temporary test directory")
			defer os.RemoveAll(tmpDir)

			if t.args.create {
				testFile, err := os.Create(filepath.Join(tmpDir, t.args.filename))
				require.NoErrorf(suite.T(), err, "error creating test file %s", t.args.filename)

				_, err = testFile.Write([]byte(t.args.content))
				require.NoErrorf(suite.T(), err, "error writing content to test file %s", t.args.filename)
			}

			data, err := LoadUserData(filepath.Join(tmpDir, t.args.filename))
			if t.expectError {
				require.Errorf(suite.T(), err, "TestLoadUserData: error was expected but got none.")
			} else {
				require.NoErrorf(suite.T(), err, "TestLoadUserData: got an error but was not expecting one:  %v", err)
				require.Len(suite.T(), data, t.wantedLength, fmt.Sprintf("TestLoadUserData: %s , got: %v -- want: %v", t.name, len(data), t.wantedLength))
			}
		})
	}
}

func (suite *CliUtilsTestSuite) TestValidateArtifactArg() {
	for _, t := range []struct {
		name                      string
		args                      []string
		artifactType              string
		inputSha256               string
		alwaysRequireArtifactName bool
		expectError               bool
	}{
		{
			name:         "two args are not allowed",
			args:         []string{"arg1", "arg2"},
			artifactType: "dir",
			expectError:  true,
		},
		{
			name:         "no args are not allowed",
			args:         []string{},
			artifactType: "dir",
			expectError:  true,
		},
		{
			name:         "empty args is not allowed",
			args:         []string{""},
			artifactType: "dir",
			expectError:  true,
		},
		{
			name:        "missing both artifact type and sha is not allowed",
			args:        []string{"arg1"},
			expectError: true,
		},
		{
			name:        "invalid sha256 is not allowed",
			args:        []string{"arg1"},
			inputSha256: "12345",
			expectError: true,
		},
		{
			name:         "happy case with artifact type",
			args:         []string{"arg1"},
			artifactType: "dir",
			expectError:  false,
		},
		{
			name:        "happy case with artifact sha",
			args:        []string{"arg1"},
			inputSha256: "8b4fd747df6882b897aa514af7b40571a7508cc78a8d48ae2c12f9f4bcb1598f",
			expectError: false,
		},
		{
			name:                      "throws an error when sha256 is provided and arg(filename) is not and it is expected",
			args:                      []string{""},
			inputSha256:               "8b4fd747df6882b897aa514af7b40571a7508cc78a8d48ae2c12f9f4bcb1598f",
			expectError:               true,
			alwaysRequireArtifactName: true,
		},
		{
			name:                      "does not throw an error when sha256 is provided and arg(filename) is not and it is NOT expected",
			args:                      []string{""},
			inputSha256:               "8b4fd747df6882b897aa514af7b40571a7508cc78a8d48ae2c12f9f4bcb1598f",
			expectError:               false,
			alwaysRequireArtifactName: false,
		},
	} {
		suite.Run(t.name, func() {
			err := ValidateArtifactArg(t.args, t.artifactType, t.inputSha256, t.alwaysRequireArtifactName)
			if t.expectError {
				require.Errorf(suite.T(), err, "error was expected but got none")
			} else {
				require.NoErrorf(suite.T(), err, "error was NOT expected but got %v", err)
			}
		})
	}
}

func (suite *CliUtilsTestSuite) TestGetRegistryEndpointForProvider() {
	for _, t := range []struct {
		name        string
		provider    string
		want        *registryProviderEndpoints
		expectError bool
	}{
		{
			name:     "github provider returns expected endpoints",
			provider: "github",
			want: &registryProviderEndpoints{
				mainApi: "https://ghcr.io/v2",
				authApi: "https://ghcr.io",
				service: "ghcr.io",
			},
		},
		{
			name:     "dockerhub provider returns expected endpoints",
			provider: "dockerhub",
			want: &registryProviderEndpoints{
				mainApi: "https://registry-1.docker.io/v2",
				authApi: "https://auth.docker.io",
				service: "registry.docker.io",
			},
		},
	} {
		suite.Run(t.name, func() {
			endpoints, err := getRegistryEndpointForProvider(t.provider)
			if t.expectError {
				require.Errorf(suite.T(), err, "error was expected but got none")
			} else {
				require.NoErrorf(suite.T(), err, "error was NOT expected but got %v", err)
				require.Equalf(suite.T(), t.want, endpoints,
					"TestGetRegistryEndpointForProvider: got %v -- want %v", t.want, endpoints)
			}
		})
	}
}

func (suite *CliUtilsTestSuite) TestValidateRegisteryFlags() {
	for _, t := range []struct {
		name        string
		options     *fingerprintOptions
		expectError bool
	}{
		{
			name: "registry flags are valid",
			options: &fingerprintOptions{
<<<<<<< HEAD
=======
				artifactType:     "docker",
>>>>>>> 66a1c891
				registryProvider: "dockerhub",
				registryUsername: "user",
				registryPassword: "pass",
			},
		},
		{
<<<<<<< HEAD
			name: "missing username causes an error",
			options: &fingerprintOptions{
=======
			name: "non-docker type with registry flags set casues an error",
			options: &fingerprintOptions{
				artifactType:     "file",
				registryProvider: "dockerhub",
				registryUsername: "user",
				registryPassword: "pass",
			},
			expectError: true,
		},
		{
			name: "missing username causes an error",
			options: &fingerprintOptions{
				artifactType:     "docker",
>>>>>>> 66a1c891
				registryProvider: "dockerhub",
				registryPassword: "pass",
			},
			expectError: true,
		},
		{
			name: "missing password causes an error",
			options: &fingerprintOptions{
<<<<<<< HEAD
=======
				artifactType:     "docker",
>>>>>>> 66a1c891
				registryProvider: "dockerhub",
				registryUsername: "user",
			},
			expectError: true,
		},
		{
			name: "missing provider causes an error 1",
			options: &fingerprintOptions{
<<<<<<< HEAD
=======
				artifactType:     "docker",
>>>>>>> 66a1c891
				registryUsername: "user",
				registryPassword: "pass",
			},
			expectError: true,
		},
		{
			name: "missing provider causes an error 2",
			options: &fingerprintOptions{
<<<<<<< HEAD
=======
				artifactType:     "docker",
>>>>>>> 66a1c891
				registryUsername: "user",
			},
			expectError: true,
		},
		{
			name: "missing provider causes an error 3",
			options: &fingerprintOptions{
<<<<<<< HEAD
=======
				artifactType:     "docker",
>>>>>>> 66a1c891
				registryPassword: "pass",
			},
			expectError: true,
		},
	} {
		suite.Run(t.name, func() {
			err := ValidateRegisteryFlags(t.options)
			if t.expectError {
				require.Errorf(suite.T(), err, "error was expected but got none")
			} else {
				require.NoErrorf(suite.T(), err, "error was NOT expected but got %v", err)
			}
		})
	}
}

// setEnvVars sets env variables
func (suite *CliUtilsTestSuite) setEnvVars(envVars map[string]string) {
	for key, value := range envVars {
		err := os.Setenv(key, value)
		require.NoErrorf(suite.T(), err, "error setting env variable %s", key)
	}
}

// unsetEnvVars unsets env variables
func (suite *CliUtilsTestSuite) unsetEnvVars(envVars map[string]string) {
	for key := range envVars {
		err := os.Unsetenv(key)
		require.NoErrorf(suite.T(), err, "error unsetting env variable %s", key)
	}
}

// In order for 'go test' to run this suite, we need to create
// a normal test function and pass our suite to suite.Run
func TestCliUtilsTestSuite(t *testing.T) {
	suite.Run(t, new(CliUtilsTestSuite))
}<|MERGE_RESOLUTION|>--- conflicted
+++ resolved
@@ -528,20 +528,13 @@
 		{
 			name: "registry flags are valid",
 			options: &fingerprintOptions{
-<<<<<<< HEAD
-=======
 				artifactType:     "docker",
->>>>>>> 66a1c891
 				registryProvider: "dockerhub",
 				registryUsername: "user",
 				registryPassword: "pass",
 			},
 		},
 		{
-<<<<<<< HEAD
-			name: "missing username causes an error",
-			options: &fingerprintOptions{
-=======
 			name: "non-docker type with registry flags set casues an error",
 			options: &fingerprintOptions{
 				artifactType:     "file",
@@ -555,7 +548,6 @@
 			name: "missing username causes an error",
 			options: &fingerprintOptions{
 				artifactType:     "docker",
->>>>>>> 66a1c891
 				registryProvider: "dockerhub",
 				registryPassword: "pass",
 			},
@@ -564,10 +556,7 @@
 		{
 			name: "missing password causes an error",
 			options: &fingerprintOptions{
-<<<<<<< HEAD
-=======
 				artifactType:     "docker",
->>>>>>> 66a1c891
 				registryProvider: "dockerhub",
 				registryUsername: "user",
 			},
@@ -576,10 +565,7 @@
 		{
 			name: "missing provider causes an error 1",
 			options: &fingerprintOptions{
-<<<<<<< HEAD
-=======
 				artifactType:     "docker",
->>>>>>> 66a1c891
 				registryUsername: "user",
 				registryPassword: "pass",
 			},
@@ -588,10 +574,7 @@
 		{
 			name: "missing provider causes an error 2",
 			options: &fingerprintOptions{
-<<<<<<< HEAD
-=======
 				artifactType:     "docker",
->>>>>>> 66a1c891
 				registryUsername: "user",
 			},
 			expectError: true,
@@ -599,10 +582,7 @@
 		{
 			name: "missing provider causes an error 3",
 			options: &fingerprintOptions{
-<<<<<<< HEAD
-=======
 				artifactType:     "docker",
->>>>>>> 66a1c891
 				registryPassword: "pass",
 			},
 			expectError: true,
