--- conflicted
+++ resolved
@@ -334,12 +334,9 @@
 // ValidateRegisteryFlags validates that you provide all registery information necessary for
 // remote digest.
 func ValidateRegisteryFlags(o *fingerprintOptions) error {
-<<<<<<< HEAD
-=======
 	if o.artifactType != "docker" && (o.registryPassword != "" || o.registryUsername != "") {
 		return fmt.Errorf("--registry-provider, --registry-username and registry-password are only applicable when --artifact-type is 'dcoker'")
 	}
->>>>>>> 66a1c891
 	if o.registryProvider != "" && (o.registryPassword == "" || o.registryUsername == "") {
 		return fmt.Errorf("both --registry-username and registry-password are required when --registry-provider is used")
 	}
