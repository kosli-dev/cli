--- conflicted
+++ resolved
@@ -2,33 +2,17 @@
 version: v1.25.1
 # ignores vulnerabilities until expiry date; change duration by modifying expiry date
 ignore:
-<<<<<<< HEAD
-  snyk:lic:golang:github.com:hashicorp:go-retryablehttp:MPL-2.0:
+  "snyk:lic:golang:github.com:hashicorp:go-retryablehttp:MPL-2.0":
     - "*":
-        reason: "Choosing to ignore this licence issue for now"
-
-  snyk:lic:golang:github.com:hashicorp:go-cleanhttp:MPL-2.0:
+        reason: Choosing to ignore this licence issue for now
+  "snyk:lic:golang:github.com:hashicorp:go-cleanhttp:MPL-2.0":
     - "*":
-        reason: "Choosing to ignore this licence issue for now"
-
+        reason: Choosing to ignore this licence issue for now
   SNYK-GOLANG-GOLANGORGXCRYPTOSSHAGENT-12668891:
     - "*":
-        reason: "DoS vulnerability in SSH agent - awaiting fix publication"
-        expires: "2025-09-22T23:59:59.999Z"
-
-=======
-  'snyk:lic:golang:github.com:hashicorp:go-retryablehttp:MPL-2.0':
-    - '*':
-        reason: Choosing to ignore this licence issue for now
-  'snyk:lic:golang:github.com:hashicorp:go-cleanhttp:MPL-2.0':
-    - '*':
-        reason: Choosing to ignore this licence issue for now
-  SNYK-GOLANG-GOLANGORGXCRYPTOSSHAGENT-12668891:
-    - '*':
         reason: No fix available
         expires: 2025-10-17T05:18:46.481Z
         created: 2025-09-17T05:18:46.483Z
->>>>>>> 1f72b436
 patch: {}
 exclude:
   global:
